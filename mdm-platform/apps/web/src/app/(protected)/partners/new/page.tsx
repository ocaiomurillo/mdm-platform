﻿"use client";
import { useRouter } from "next/navigation";
import { useEffect, useMemo, useState } from "react";
<<<<<<< HEAD
import {
  useForm,
  useFieldArray,
  type FieldPath,
  type FieldPathValue
} from "react-hook-form";
=======
import { useForm, useFieldArray, type Path, type PathValue } from "react-hook-form";
>>>>>>> 04b4f93d
import { z } from "zod";
import { zodResolver } from "@hookform/resolvers/zod";
import axios from "axios";
import {
  onlyDigits,
  validateCEP,
  validateCNPJ,
  validateCPF,
  validateIbgeCode,
  validateIE
} from "@mdm/utils";

const emailSchema = z.object({
  endereco: z.string().email("Email inválido"),
  padrao: z.boolean().optional()
});

const bankSchema = z.object({
  banco: z.string().min(2, "Informe o banco"),
  agencia: z.string().min(1, "Informe a agência"),
  conta: z.string().min(1, "Informe a conta"),
  pix: z.string().optional()
});

const transportSchema = z.object({
  sap_bp: z.string().min(1, "Informe o código BP")
});

const baseSchemaFields = {
  natureza: z.enum(["cliente", "fornecedor", "ambos"]),
  nome_fantasia: z.string().optional(),
  contato_nome: z.string().min(2, "Informe o responsável"),
  contato_email: z.string().email("Email inválido"),
  contato_fone: z.string().optional(),
  telefone: z.string().optional(),
  celular: z.string().optional(),
  comunicacao_emails: z.array(emailSchema).min(1, "Inclua ao menos um email"),
  ie: z
    .string()
    .optional()
    .refine((value) => !value || validateIE(value, { allowIsento: true }), {
      message: "Inscrição estadual inválida"
    }),
  im: z.string().optional(),
  suframa: z.string().optional(),
  regime_tributario: z.string().optional(),
  cep: z
    .string()
    .min(1, "Informe o CEP")
    .refine((value) => validateCEP(value), "CEP inválido"),
  logradouro: z.string().min(2, "Informe o logradouro"),
  numero: z.string().min(1, "Informe o número"),
  complemento: z.string().optional(),
  bairro: z.string().min(2, "Informe o bairro"),
  municipio: z.string().min(2, "Informe o município"),
  municipio_ibge: z
    .string()
    .optional()
    .refine((value) => !value || !value.trim() || validateIbgeCode(value), {
      message: "Código IBGE inválido"
    }),
  uf: z.string().length(2, "Informe apenas a sigla da UF"),
  banks: z.array(bankSchema).min(1, "Inclua ao menos uma conta"),
  fornecedor_grupo: z.string().optional(),
  fornecedor_condicao: z.string().optional(),
  vendas_vendedor: z.string().optional(),
  vendas_grupo: z.string().optional(),
  fiscal_natureza_operacao: z.string().optional(),
  fiscal_tipo_beneficio: z.string().optional(),
  fiscal_regime_declaracao: z.string().optional(),
  transportadores: z.array(transportSchema).optional(),
  credito_parceiro: z.string().optional(),
  credito_modalidade: z.string().optional(),
  credito_montante: z
    .union([z.string().length(0), z.string().min(1)])
    .optional()
    .transform((value) => (value && value.trim().length ? value : undefined)),
  credito_validade: z.string().optional()
};

<<<<<<< HEAD
const createSchema = (tipo: "PJ" | "PF") => {
  const isPJ = tipo === "PJ";
  return z
    .object({
      ...baseSchemaFields,
      tipo_pessoa: z.literal(tipo),
      documento: z
        .string()
        .min(1, `Informe o ${isPJ ? "CNPJ" : "CPF"}`)
        .refine((value) => {
          const digits = onlyDigits(value || "");
          return isPJ ? validateCNPJ(digits) : validateCPF(digits);
        }, {
          message: isPJ ? "CNPJ inválido" : "CPF inválido"
        }),
      nome_legal: z.string().min(2, isPJ ? "Informe a razão social" : "Informe o nome completo")
    });
};
=======
const pjSchema = z.object({
  ...baseSchema,
  tipo_pessoa: z.literal("PJ"),
  documento: z.string().min(1, "Informe o CNPJ"),
  nome_legal: z.string().min(2, "Informe a razão social")
});

const pfSchema = z.object({
  ...baseSchema,
  tipo_pessoa: z.literal("PF"),
  documento: z.string().min(1, "Informe o CPF"),
  nome_legal: z.string().min(2, "Informe o nome completo")
});

const schema = z.discriminatedUnion("tipo_pessoa", [pjSchema, pfSchema]).superRefine((data, ctx) => {
  const digits = onlyDigits(data.documento || "");

  if (data.tipo_pessoa === "PJ") {
    if (!validateCNPJ(digits)) {
      ctx.addIssue({ code: z.ZodIssueCode.custom, path: ["documento"], message: "CNPJ inválido" });
    }
  } else {
    if (!validateCPF(digits)) {
      ctx.addIssue({ code: z.ZodIssueCode.custom, path: ["documento"], message: "CPF inválido" });
    }
  }
>>>>>>> 04b4f93d

  if (data.ie && !validateIE(data.ie, { allowIsento: true })) {
    ctx.addIssue({ code: z.ZodIssueCode.custom, path: ["ie"], message: "Inscrição estadual inválida" });
  }
});

type FormValues = z.infer<typeof schema>;

type LookupResult = {
  nome?: string;
  nome_social?: string;
  email?: string;
  telefone?: string;
  data_nascimento?: string;
  endereco?: {
    cep?: string;
    logradouro?: string;
    numero?: string;
    complemento?: string;
    bairro?: string;
    municipio?: string;
    municipio_ibge?: string;
    uf?: string;
  };
  inscricao_estadual?: string;
};

type ViaCepResponse = {
  cep: string;
  state: string;
  city: string;
  neighborhood: string;
  street: string;
  service?: string;
  city_ibge?: string | number;
  ddd?: string;
  location?: {
    type: string;
    coordinates: {
      longitude: string;
      latitude: string;
    };
  };
};

const natureMatches = (natureza: string, targets: Array<'cliente' | 'fornecedor'>) => {
  return targets.some((target) => natureza === target || natureza === 'ambos');
};

const readOnlyAddressInputClass =
  "w-full rounded-lg border border-zinc-200 bg-zinc-100 px-3 py-2 text-sm text-zinc-600";

export default function NewPartner() {
  const router = useRouter();
  const [docLoading, setDocLoading] = useState(false);
  const [docError, setDocError] = useState<string | null>(null);
  const [submitError, setSubmitError] = useState<string | null>(null);
  const [cepLoading, setCepLoading] = useState(false);
  const [cepError, setCepError] = useState<string | null>(null);

  const {
    register,
    control,
    handleSubmit,
    setValue,
    watch,
    formState: { errors, isSubmitting }
  } = useForm<FormValues>({
    resolver: zodResolver(schema),
    defaultValues: {
      tipo_pessoa: "PJ",
      natureza: "cliente",
      comunicacao_emails: [{ endereco: "", padrao: true }],
      banks: [{ banco: "", agencia: "", conta: "", pix: "" }],
      transportadores: []
    }
  });

  const natureza = watch("natureza");
  const tipoPessoa = watch("tipo_pessoa");
  const formValues = watch();

  const natureLabels: Record<FormValues["natureza"], string> = {
    cliente: "Cliente",
    fornecedor: "Fornecedor",
    ambos: "Cliente e fornecedor"
  };

  const getErrorAtPath = (fieldPath: string) => {
    const segments = fieldPath.split(".") as any;
    let current: any = errors;
    for (const segment of segments) {
      if (!current) break;
      current = current[segment];
    }
    return current ?? null;
  };

  const isFilledString = (value: unknown) => {
    if (typeof value === "string") {
      return value.trim().length > 0;
    }
    return Boolean(value);
  };

  const emails = formValues?.comunicacao_emails ?? [];
  const banks = formValues?.banks ?? [];
  const transporters = formValues?.transportadores ?? [];

  const requiresFornecedor = useMemo(() => natureMatches(natureza, ["fornecedor"]), [natureza]);
  const requiresCliente = useMemo(() => natureMatches(natureza, ["cliente"]), [natureza]);

  const hasAnyError = (paths: string[]) => paths.some((path) => Boolean(getErrorAtPath(path)));

  const timelineSteps = useMemo(() => {
    const typeLabel = tipoPessoa === "PJ" ? "Pessoa Jurídica" : "Pessoa Física";

    const identificationComplete =
      isFilledString(formValues?.documento) &&
      isFilledString(formValues?.nome_legal) &&
      !hasAnyError(["documento", "nome_legal"]);

    const addressComplete =
      ["cep", "logradouro", "numero", "bairro", "municipio", "uf"].every((field) =>
        isFilledString((formValues as any)?.[field])
      ) && !hasAnyError(["cep", "logradouro", "numero", "bairro", "municipio", "uf", "municipio_ibge"]);

    const contactEmailsComplete =
      emails.length > 0 &&
      emails.every((email) => isFilledString(email?.endereco)) &&
      !hasAnyError(["comunicacao_emails"]);

    const contactComplete =
      isFilledString(formValues?.contato_nome) &&
      isFilledString(formValues?.contato_email) &&
      contactEmailsComplete &&
      !hasAnyError(["contato_nome", "contato_email"]);

    const financeComplete =
      banks.length > 0 &&
      banks.every((bank) => isFilledString(bank?.banco) && isFilledString(bank?.agencia) && isFilledString(bank?.conta)) &&
      !hasAnyError(["banks"]);

    const fornecedorComplete = !requiresFornecedor
      ? true
      : isFilledString(formValues?.fornecedor_grupo) &&
        isFilledString(formValues?.fornecedor_condicao) &&
        !hasAnyError(["fornecedor_grupo", "fornecedor_condicao"]);

    const vendasComplete = !requiresCliente
      ? true
      : isFilledString(formValues?.vendas_vendedor) &&
        isFilledString(formValues?.vendas_grupo) &&
        !hasAnyError(["vendas_vendedor", "vendas_grupo"]);

    const fiscalComplete = !hasAnyError([
      "fiscal_natureza_operacao",
      "fiscal_tipo_beneficio",
      "fiscal_regime_declaracao"
    ]);

    const transportComplete =
      (transporters.length === 0 || transporters.every((item) => isFilledString(item?.sap_bp))) &&
      !hasAnyError(["transportadores"]);

    const creditComplete = !hasAnyError([
      "credito_parceiro",
      "credito_modalidade",
      "credito_montante",
      "credito_validade"
    ]);

    const steps = [
      {
        id: "classificacao",
        label: "Natureza",
        description: `${typeLabel} · ${natureLabels[natureza] ?? "Selecionar"}`,
        completed: !hasAnyError(["tipo_pessoa", "natureza"])
      },
      {
        id: "identificacao",
        label: "Identificação",
        description: "Documentos e dados legais",
        completed: identificationComplete
      },
      {
        id: "endereco",
        label: "Endereço",
        description: "Localização e CEP",
        completed: addressComplete
      },
      {
        id: "contato",
        label: "Contato",
        description: "Responsável e comunicação",
        completed: contactComplete
      },
      {
        id: "financeiro",
        label: "Financeiro",
        description: "Contas bancárias",
        completed: financeComplete
      }
    ];

    if (requiresFornecedor) {
      steps.push({
        id: "fornecedor",
        label: "Fornecimento",
        description: "Dados de fornecedor",
        completed: fornecedorComplete
      });
    }

    if (requiresCliente) {
      steps.push({
        id: "vendas",
        label: "Vendas",
        description: "Informações comerciais",
        completed: vendasComplete
      });
    }

    steps.push(
      {
        id: "fiscal",
        label: "Fiscal",
        description: "Regras fiscais",
        completed: fiscalComplete
      },
      {
        id: "transporte",
        label: "Transporte",
        description: "Transportadores",
        completed: transportComplete
      },
      {
        id: "credito",
        label: "Crédito",
        description: "Limites e condições",
        completed: creditComplete
      }
    );

    return steps;
  }, [
    banks,
    emails,
    errors,
    formValues,
    natureza,
    requiresCliente,
    requiresFornecedor,
    tipoPessoa,
    transporters
  ]);

  const activeStepId = useMemo(
    () => timelineSteps.find((step) => !step.completed)?.id ?? timelineSteps[timelineSteps.length - 1]?.id,
    [timelineSteps]
  );

  const {
    fields: emailFields,
    append: appendEmail,
    remove: removeEmail,
    replace: replaceEmails
  } = useFieldArray({ control, name: "comunicacao_emails" });

  const {
    fields: bankFields,
    append: appendBank,
    remove: removeBank
  } = useFieldArray({ control, name: "banks" });

  const {
    fields: transportFields,
    append: appendTransport,
    remove: removeTransport
  } = useFieldArray({ control, name: "transportadores" });

<<<<<<< HEAD
  const setFieldIfEmpty = <K extends FieldPath<FormValues>>(
    field: K,
    value: FieldPathValue<FormValues, K>,
    options?: Parameters<typeof setValue>[2]
=======
  const setFieldIfEmpty = <TFieldName extends Path<FormValues>>(
    field: TFieldName,
    value: PathValue<FormValues, TFieldName>,
    options?: { shouldValidate?: boolean; shouldDirty?: boolean; shouldTouch?: boolean }
>>>>>>> 04b4f93d
  ) => {
    if (value === undefined || value === null) {
      return;
    }

    if (typeof value === "string" && !value.trim()) {
      return;
    }

    const currentValue = watch(field);
    const isEmpty =
      currentValue === undefined ||
      currentValue === null ||
      (typeof currentValue === "string" && currentValue.trim().length === 0);

    if (isEmpty) {
      setValue(field, value, options);
    }
  };

  const applyLookupData = (data: LookupResult) => {
    if (!data) return;
    if (data.nome) {
      setFieldIfEmpty("nome_legal", data.nome, { shouldValidate: true });
      if (tipoPessoa === "PF") {
        setFieldIfEmpty("contato_nome", data.nome, { shouldValidate: true });
      }
    }
    if (data.nome_social) {
      setValue("nome_fantasia", data.nome_social, { shouldValidate: false });
    }
    if (data.email) {
      const emailEntries = watch("comunicacao_emails");
      const hasEmail = emailEntries?.some((entry) => entry?.endereco && entry.endereco.trim());
      if (!hasEmail) {
        replaceEmails([{ endereco: data.email, padrao: true }]);
      }
      setFieldIfEmpty("contato_email", data.email, { shouldValidate: true });
    }
    if (data.telefone) {
      setFieldIfEmpty("telefone", data.telefone);
      setFieldIfEmpty("contato_fone", data.telefone);
    }
    if (data.inscricao_estadual) {
      setFieldIfEmpty("ie", data.inscricao_estadual);
    }
    if (data.endereco) {
      const { cep, logradouro, numero, complemento, bairro, municipio, municipio_ibge, uf } = data.endereco;
      if (typeof cep === "string") {
        setValue("cep", cep, { shouldValidate: true });
      }
      if (typeof logradouro === "string") {
        setValue("logradouro", logradouro.toUpperCase(), { shouldValidate: true });
      }
      if (numero !== undefined && numero !== null) {
        setValue("numero", `${numero}`, { shouldValidate: true });
      }
      if (typeof complemento === "string") {
        setValue("complemento", complemento.toUpperCase());
      }
      if (typeof bairro === "string") {
        setValue("bairro", bairro.toUpperCase(), { shouldValidate: true });
      }
      if (typeof municipio === "string") {
        setValue("municipio", municipio.toUpperCase(), { shouldValidate: true });
      }
      if (municipio_ibge !== undefined && municipio_ibge !== null) {
        setValue("municipio_ibge", `${municipio_ibge}`);
      }
      if (typeof uf === "string") {
        setValue("uf", uf.toUpperCase().slice(0, 2), { shouldValidate: true });
      }
    }
  };

  const handleLookupDocumento = async () => {
    const rawDoc = watch("documento") || "";
    const digits = onlyDigits(rawDoc);
    const isValidDocument = tipoPessoa === "PJ" ? validateCNPJ(digits) : validateCPF(digits);
    if (!isValidDocument) {
      setDocError(`Informe um ${tipoPessoa === "PJ" ? "CNPJ" : "CPF"} válido para buscar.`);
      return;
    }
    setDocError(null);
    setDocLoading(true);

    try {
      const token = localStorage.getItem("mdmToken");
      if (!token) {
        router.replace("/login");
        return;
      }
      const urlSuffix = tipoPessoa === "PJ" ? `cnpj/${digits}` : `cpf/${digits}`;
      const response = await axios.get(`${process.env.NEXT_PUBLIC_API_URL}/partners/${urlSuffix}`, {
        headers: { Authorization: `Bearer ${token}` }
      });
      const data = response.data as LookupResult;
      applyLookupData(data);
    } catch (error: any) {
      if (error?.response?.status === 401) {
        localStorage.removeItem("mdmToken");
        router.replace("/login");
        return;
      }
      const message = error?.response?.data?.message;
      setDocError(typeof message === "string" ? message : "Não foi possível obter dados do documento.");
    } finally {
      setDocLoading(false);
    }
  };

  const handleLookupCep = async () => {
    if (cepLoading) return;

    const rawCep = watch("cep") || "";
    const digits = onlyDigits(rawCep);

    if (digits.length !== 8) {
      setCepError("CEP inválido.");
      return;
    }

    setCepError(null);
    setCepLoading(true);

    try {
      const response = await axios.get<ViaCepResponse>(`https://brasilapi.com.br/api/cep/v2/${digits}`);
      const data = response.data;

      if (!data || !data.cep) {
        setCepError("CEP inválido.");
        return;
      }

      const street = data.street?.trim();
      const neighborhood = data.neighborhood?.trim();
      const city = data.city?.trim();
      const state = data.state?.trim();
      const cityIbge = data.city_ibge ? `${data.city_ibge}` : undefined;

      setValue("cep", data.cep, { shouldValidate: true });
      if (street) setValue("logradouro", street.toUpperCase(), { shouldValidate: true });
      if (neighborhood) setValue("bairro", neighborhood.toUpperCase(), { shouldValidate: true });
      if (city) setValue("municipio", city.toUpperCase(), { shouldValidate: true });
      setValue("municipio_ibge", cityIbge, { shouldValidate: true });
      if (state) setValue("uf", state.toUpperCase().slice(0, 2), { shouldValidate: true });
    } catch (error) {
      if (axios.isAxiosError(error) && error.response?.status === 404) {
        setCepError("CEP inválido.");
        return;
      }
      setCepError("CEP inválido.");
    } finally {
      setCepLoading(false);
    }
  };

  const onSubmit = async (values: FormValues) => {
    setSubmitError(null);
    const token = localStorage.getItem("mdmToken");
    if (!token) {
      setSubmitError("Sessão expirada. Faça login novamente.");
      router.replace("/login");
      return;
    }

    const sanitize = (value?: string | null) => {
      if (typeof value !== "string") return undefined;
      const trimmed = value.trim();
      return trimmed.length ? trimmed : undefined;
    };

    const documentoLimpo = onlyDigits(values.documento);
    const nomeFantasia = sanitize(values.nome_fantasia);
    const inscricaoEstadual = sanitize(values.ie);
    const inscricaoMunicipal = sanitize(values.im);
    const regimeTributario = sanitize(values.regime_tributario);
    const suframa = sanitize(values.suframa);
    const telefone = sanitize(values.telefone);
    const celular = sanitize(values.celular);
    const contatoFone = sanitize(values.contato_fone);
    const complemento = sanitize(values.complemento);
    const municipioIbge = sanitize(values.municipio_ibge);
    const municipioValor = values.municipio.trim();
    const municipioUpper = municipioValor.toUpperCase();
    const ufValor = values.uf.trim().toUpperCase();
    const fornecedorGrupo = sanitize(values.fornecedor_grupo);
    const fornecedorCondicao = sanitize(values.fornecedor_condicao);
    const vendasVendedor = sanitize(values.vendas_vendedor);
    const vendasGrupo = sanitize(values.vendas_grupo);
    const fiscalNatureza = sanitize(values.fiscal_natureza_operacao);
    const fiscalBeneficio = sanitize(values.fiscal_tipo_beneficio);
    const fiscalRegime = sanitize(values.fiscal_regime_declaracao);
    const creditoParceiro = sanitize(values.credito_parceiro);
    const creditoModalidade = sanitize(values.credito_modalidade);
    const creditoMontanteRaw = sanitize(values.credito_montante);
    const creditoValidade = sanitize(values.credito_validade);

    const payload = {
      tipo_pessoa: values.tipo_pessoa,
      natureza: values.natureza,
      documento: documentoLimpo,
      nome_legal: values.nome_legal.trim(),
      ...(nomeFantasia ? { nome_fantasia: nomeFantasia } : {}),
      ...(values.tipo_pessoa === "PJ"
        ? {
            ...(inscricaoEstadual ? { ie: inscricaoEstadual } : {}),
            ...(inscricaoMunicipal ? { im: inscricaoMunicipal } : {}),
            ...(regimeTributario ? { regime_tributario: regimeTributario } : {}),
            ...(suframa ? { suframa } : {})
          }
        : {
            ...(suframa ? { suframa } : {})
          }),
      contato_principal: {
        nome: values.contato_nome.trim(),
        email: values.contato_email.trim(),
        ...(contatoFone ? { fone: contatoFone } : {})
      },
      comunicacao: {
        ...(telefone ? { telefone } : {}),
        ...(celular ? { celular } : {}),
        emails: values.comunicacao_emails.map((email, index) => ({
          endereco: email.endereco.trim(),
          padrao: email.padrao ?? index === 0
        }))
      },
      addresses: [
        {
          tipo: "fiscal",
          cep: onlyDigits(values.cep),
          logradouro: values.logradouro.trim(),
          numero: values.numero.trim(),
          ...(complemento ? { complemento } : {}),
          bairro: values.bairro.trim(),
          municipio_ibge: municipioIbge || municipioValor,
          uf: ufValor,
          municipio: municipioUpper,
          pais: "BR"
        }
      ],
      banks: values.banks.map((bank) => {
        const pix = sanitize(bank.pix);
        return {
          banco: bank.banco.trim(),
          agencia: bank.agencia.trim(),
          conta: bank.conta.trim(),
          ...(pix ? { pix } : {})
        };
      }),
      fornecedor_info: requiresFornecedor
        ? {
            ...(fornecedorGrupo ? { grupo: fornecedorGrupo } : {}),
            ...(fornecedorCondicao ? { condicao_pagamento: fornecedorCondicao } : {})
          }
        : {},
      vendas_info: requiresCliente
        ? {
            ...(vendasVendedor ? { vendedor: vendasVendedor } : {}),
            ...(vendasGrupo ? { grupo_clientes: vendasGrupo } : {})
          }
        : {},
      fiscal_info: {
        ...(fiscalNatureza ? { natureza_operacao: fiscalNatureza } : {}),
        ...(fiscalBeneficio ? { tipo_beneficio_suframa: fiscalBeneficio } : {}),
        ...(fiscalRegime ? { regime_declaracao: fiscalRegime } : {})
      },
      transportadores: (values.transportadores || [])
        .map((item) => item.sap_bp?.trim())
        .filter((sapBp): sapBp is string => Boolean(sapBp))
        .map((sapBp) => ({ sap_bp: sapBp })),
      credito_info: {
        ...(creditoParceiro ? { parceiro: creditoParceiro } : {}),
        ...(creditoModalidade ? { modalidade: creditoModalidade } : {}),
        ...(creditoMontanteRaw
          ? {
              montante: Number(creditoMontanteRaw.replace(/[^0-9.,-]/g, "").replace(",", "."))
            }
          : {}),
        ...(creditoValidade ? { validade: creditoValidade } : {})
      },
      sap_segments: []
    };

    try {
      await axios.post(`${process.env.NEXT_PUBLIC_API_URL}/partners`, payload, {
        headers: { Authorization: `Bearer ${token}` }
      });
      router.push("/partners");
    } catch (error: any) {
      if (error?.response?.status === 401) {
        localStorage.removeItem("mdmToken");
        router.replace("/login");
        return;
      }
      const message = error?.response?.data?.message;
      setSubmitError(typeof message === "string" ? message : "Não foi possível salvar o parceiro.");
    }
  };

  const renderError = (fieldPath: keyof FormValues | string) => {
    const segments = String(fieldPath).split(".") as Array<string>;
    let current: any = errors;
    for (const segment of segments) {
      if (!current) break;
      current = current[segment];
    }
    if (!current) return null;
    const message = current?.message || current?.root?.message;
    if (!message) return null;
    return <p className="text-sm text-red-600">{message}</p>;
  };

  return (
    <main className="p-6">
      <div className="mx-auto w-full max-w-6xl space-y-6">
        <header className="space-y-1">
          <h1 className="text-2xl font-semibold text-zinc-900">Novo Parceiro</h1>
          <p className="text-sm text-zinc-500">Preencha todas as informações necessárias para integrar o parceiro ao SAP.</p>
        </header>

        <form
          onSubmit={handleSubmit(onSubmit)}
          className="grid gap-6 lg:grid-cols-[minmax(0,260px),1fr] lg:items-start"
        >
          <aside className="lg:sticky lg:top-6">
            <nav
              aria-label="Etapas do cadastro"
              className="rounded-2xl border border-zinc-200 bg-white p-4 shadow-sm lg:border-none lg:bg-transparent lg:p-0 lg:shadow-none"
            >
              <ol className="flex gap-4 overflow-x-auto lg:flex-col lg:gap-6 lg:overflow-visible">
                {timelineSteps.map((step, index) => {
                  const isActive = activeStepId === step.id;
                  const isCompleted = step.completed;
                  const indicatorClass = isCompleted
                    ? "border-emerald-500 bg-emerald-500 text-white"
                    : isActive
                    ? "border-zinc-900 text-zinc-900"
                    : "border-zinc-300 bg-white text-zinc-400";
                  const labelClass = isCompleted
                    ? "text-emerald-700"
                    : isActive
                    ? "text-zinc-900"
                    : "text-zinc-600";

                  return (
                    <li key={step.id} className="flex-shrink-0 lg:flex-shrink">
                      <a
                        href={`#${step.id}`}
                        aria-label={`Etapa ${index + 1}: ${step.label}`}
                        aria-current={isActive ? "step" : undefined}
                        className={`flex min-w-[160px] items-center gap-3 rounded-xl border border-transparent px-3 py-2 text-left transition-colors focus-visible:outline-none focus-visible:ring-2 focus-visible:ring-zinc-400 lg:w-full lg:min-w-0 lg:rounded-lg ${
                          isActive ? "bg-white shadow-sm lg:bg-zinc-50" : "hover:bg-white/70"
                        }`}
                      >
                        <span
                          className={`flex h-6 w-6 items-center justify-center rounded-full border text-xs font-semibold ${indicatorClass}`}
                          aria-hidden="true"
                        >
                          {isCompleted ? (
                            <svg className="h-3 w-3" viewBox="0 0 20 20" fill="none" aria-hidden="true">
                              <path
                                d="M5 10.5l3 3 7-7"
                                stroke="currentColor"
                                strokeWidth="1.5"
                                strokeLinecap="round"
                                strokeLinejoin="round"
                              />
                            </svg>
                          ) : (
                            index + 1
                          )}
                        </span>
                        <span className="flex flex-col">
                          <span className={`text-sm font-medium ${labelClass}`}>{step.label}</span>
                          {step.description && (
                            <span className="text-xs text-zinc-500">{step.description}</span>
                          )}
                        </span>
                      </a>
                    </li>
                  );
                })}
              </ol>
            </nav>
          </aside>

          <div className="space-y-6">
            <section id="classificacao" className="rounded-2xl border border-zinc-200 bg-white p-5 shadow-sm">
              <h2 className="text-sm font-semibold uppercase tracking-wider text-zinc-500">Classificação</h2>
              <div className="mt-4 grid gap-4 md:grid-cols-2">
                <div>
                  <label className="mb-1 block text-xs font-medium uppercase text-zinc-500">Tipo de pessoa</label>
                  <select {...register("tipo_pessoa")} className="w-full rounded-lg border border-zinc-200 px-3 py-2 text-sm">
                    <option value="PJ">Pessoa Jurídica</option>
                    <option value="PF">Pessoa Física</option>
                  </select>
                </div>
                <div>
                  <label className="mb-1 block text-xs font-medium uppercase text-zinc-500">Natureza</label>
                  <select {...register("natureza")} className="w-full rounded-lg border border-zinc-200 px-3 py-2 text-sm">
                    <option value="cliente">Cliente</option>
                    <option value="fornecedor">Fornecedor</option>
                    <option value="ambos">Ambos</option>
                  </select>
                </div>
              </div>
            </section>

            <section id="identificacao" className="rounded-2xl border border-zinc-200 bg-white p-5 shadow-sm">
              <h2 className="text-sm font-semibold uppercase tracking-wider text-zinc-500">Identificação</h2>
              <div className="mt-4 grid gap-4 md:grid-cols-3">
                <div className="md:col-span-2">
                  <label className="mb-1 block text-xs font-medium uppercase text-zinc-500">Documento</label>
                  <div className="flex gap-2">
                    <input
                      {...register("documento")}
                      placeholder={tipoPessoa === "PJ" ? "CNPJ" : "CPF"}
                      className="flex-1 rounded-lg border border-zinc-200 px-3 py-2 text-sm"
                    />
                    <button
                      type="button"
                      onClick={handleLookupDocumento}
                      disabled={docLoading}
                      className="rounded-lg border border-zinc-200 px-3 py-2 text-sm font-medium text-zinc-600 transition-colors disabled:cursor-not-allowed disabled:opacity-60 hover:border-zinc-300 hover:bg-zinc-50"
                    >
                      {docLoading ? "Buscando..." : `Buscar ${tipoPessoa === "PJ" ? 'CNPJ' : 'CPF'}`}
                    </button>
                  </div>
                  {renderError("documento")}
                  {docError && <p className="mt-1 text-sm text-red-600">{docError}</p>}
                </div>
                <div>
                  <label className="mb-1 block text-xs font-medium uppercase text-zinc-500">Inscrição Estadual</label>
                  <input {...register("ie")} className="w-full rounded-lg border border-zinc-200 px-3 py-2 text-sm" placeholder="Opcional" />
                </div>
              </div>
              <div className="mt-4 grid gap-4 md:grid-cols-2">
                <div>
                  <label className="mb-1 block text-xs font-medium uppercase text-zinc-500">Nome legal</label>
                  <input {...register("nome_legal")} className="w-full rounded-lg border border-zinc-200 px-3 py-2 text-sm" placeholder="Razão social / Nome completo" />
                  {renderError("nome_legal")}
                </div>
                <div>
                  <label className="mb-1 block text-xs font-medium uppercase text-zinc-500">Nome fantasia</label>
                  <input {...register("nome_fantasia")} className="w-full rounded-lg border border-zinc-200 px-3 py-2 text-sm" placeholder="Opcional" />
                </div>
              </div>
              <div className="mt-4 grid gap-4 md:grid-cols-3">
                <div>
                  <label className="mb-1 block text-xs font-medium uppercase text-zinc-500">Inscrição Municipal</label>
                  <input {...register("im")} className="w-full rounded-lg border border-zinc-200 px-3 py-2 text-sm" placeholder="Opcional" />
                </div>
                <div>
                  <label className="mb-1 block text-xs font-medium uppercase text-zinc-500">SUFRAMA</label>
                  <input {...register("suframa")} className="w-full rounded-lg border border-zinc-200 px-3 py-2 text-sm" placeholder="Opcional" />
                </div>
                <div>
                  <label className="mb-1 block text-xs font-medium uppercase text-zinc-500">Regime tributário</label>
                  <input {...register("regime_tributario")} className="w-full rounded-lg border border-zinc-200 px-3 py-2 text-sm" placeholder="Simples, Lucro Presumido..." />
                </div>
              </div>
            </section>

            <section id="endereco" className="rounded-2xl border border-zinc-200 bg-white p-5 shadow-sm">
              <h2 className="text-sm font-semibold uppercase tracking-wider text-zinc-500">Endereço</h2>
              <div className="mt-4 grid gap-4 md:grid-cols-6">
                <div className="md:col-span-2">
                  <label className="mb-1 block text-xs font-medium uppercase text-zinc-500">CEP</label>
                  <div className="flex gap-2">
                    <input
                      {...register("cep")}
                      className="w-full rounded-lg border border-zinc-200 px-3 py-2 text-sm"
                      placeholder="00000-000"
                    />
                    <button
                      type="button"
                      onClick={handleLookupCep}
                      disabled={cepLoading}
                      className="rounded-lg border border-zinc-200 px-3 py-2 text-sm font-medium text-zinc-600 transition-colors disabled:cursor-not-allowed disabled:opacity-60 hover:border-zinc-300 hover:bg-zinc-50"
                    >
                      {cepLoading ? "Buscando..." : "Buscar CEP"}
                    </button>
                  </div>
                  {renderError("cep")}
                  {cepError && <p className="mt-1 text-sm text-red-600">{cepError}</p>}
                </div>
                <div className="md:col-span-4">
                  <label className="mb-1 block text-xs font-medium uppercase text-zinc-500">Logradouro</label>
                  <input
                    {...register("logradouro")}
                    readOnly
                    aria-readonly="true"
                    className={readOnlyAddressInputClass}
                    placeholder="Rua, avenida..."
                  />
                  {renderError("logradouro")}
                </div>
              </div>
              <div className="mt-4 grid gap-4 md:grid-cols-4">
                <div>
                  <label className="mb-1 block text-xs font-medium uppercase text-zinc-500">Número</label>
                  <input {...register("numero")} className="w-full rounded-lg border border-zinc-200 px-3 py-2 text-sm" placeholder="Nº" />
                  {renderError("numero")}
                </div>
                <div>
                  <label className="mb-1 block text-xs font-medium uppercase text-zinc-500">Complemento</label>
                  <input {...register("complemento")} className="w-full rounded-lg border border-zinc-200 px-3 py-2 text-sm" placeholder="Opcional" />
                </div>
                <div>
                  <label className="mb-1 block text-xs font-medium uppercase text-zinc-500">Bairro</label>
                  <input
                    {...register("bairro")}
                    readOnly
                    aria-readonly="true"
                    className={readOnlyAddressInputClass}
                  />
                  {renderError("bairro")}
                </div>
                <div>
                  <label className="mb-1 block text-xs font-medium uppercase text-zinc-500">UF</label>
                  <input
                    {...register("uf")}
                    readOnly
                    aria-readonly="true"
                    className={`${readOnlyAddressInputClass} uppercase`}
                    placeholder="UF"
                  />
                  {renderError("uf")}
                </div>
              </div>
              <div className="mt-4 grid gap-4 md:grid-cols-3">
                <div>
                  <label className="mb-1 block text-xs font-medium uppercase text-zinc-500">Município</label>
                  <input
                    {...register("municipio")}
                    readOnly
                    aria-readonly="true"
                    className={readOnlyAddressInputClass}
                  />
                  {renderError("municipio")}
                </div>
                <div>
                  <label className="mb-1 block text-xs font-medium uppercase text-zinc-500">Código IBGE</label>
                  <input
                    {...register("municipio_ibge")}
                    readOnly
                    aria-readonly="true"
                    className={readOnlyAddressInputClass}
                    placeholder="Opcional"
                  />
                  {renderError("municipio_ibge")}
                </div>
              </div>
            </section>

          <section className="rounded-2xl border border-zinc-200 bg-white p-5 shadow-sm">
            <h2 className="text-sm font-semibold uppercase tracking-wider text-zinc-500">Endereço fiscal</h2>
            <div className="mt-4 grid gap-4 md:grid-cols-6">
              <div className="md:col-span-3">
                <label className="mb-1 block text-xs font-medium uppercase text-zinc-500">CEP</label>
                <div className="flex gap-2">
                  <input
                    {...register("cep")}
                    onBlur={handleLookupCep}
                    placeholder="00000-000"
                    className="flex-1 rounded-lg border border-zinc-200 px-3 py-2 text-sm"
                  />
                  <button
                    type="button"
                    onClick={handleLookupCep}
                    disabled={cepLoading}
                    className="rounded-lg border border-zinc-200 px-3 py-2 text-sm font-medium text-zinc-600 transition-colors disabled:cursor-not-allowed disabled:opacity-60 hover:border-zinc-300 hover:bg-zinc-50"
                  >
                    {cepLoading ? "Buscando..." : "Buscar CEP"}
                  </button>
                </div>
                {renderError("cep")}
                {cepError && <p className="mt-1 text-sm text-red-600">{cepError}</p>}
              </div>
              <div className="md:col-span-3">
                <label className="mb-1 block text-xs font-medium uppercase text-zinc-500">Logradouro</label>
                <input
                  {...register("logradouro")}
                  className="w-full rounded-lg border border-zinc-200 px-3 py-2 text-sm"
                  placeholder="Rua, avenida..."
                />
                {renderError("logradouro")}
              </div>
            </div>
            <div className="mt-4 grid gap-4 md:grid-cols-6">
              <div className="md:col-span-2">
                <label className="mb-1 block text-xs font-medium uppercase text-zinc-500">Número</label>
                <input
                  {...register("numero")}
                  className="w-full rounded-lg border border-zinc-200 px-3 py-2 text-sm"
                  placeholder="000"
                />
                {renderError("numero")}
              </div>
              <div className="md:col-span-4">
                <label className="mb-1 block text-xs font-medium uppercase text-zinc-500">Complemento</label>
                <input
                  {...register("complemento")}
                  className="w-full rounded-lg border border-zinc-200 px-3 py-2 text-sm"
                  placeholder="Apartamento, sala..."
                />
              </div>
            </div>
            <div className="mt-4 grid gap-4 md:grid-cols-6">
              <div className="md:col-span-3">
                <label className="mb-1 block text-xs font-medium uppercase text-zinc-500">Bairro</label>
                <input
                  {...register("bairro")}
                  className="w-full rounded-lg border border-zinc-200 px-3 py-2 text-sm"
                  placeholder="Bairro"
                />
                {renderError("bairro")}
              </div>
              <div className="md:col-span-2">
                <label className="mb-1 block text-xs font-medium uppercase text-zinc-500">Município</label>
                <input
                  {...register("municipio")}
                  className="w-full rounded-lg border border-zinc-200 px-3 py-2 text-sm"
                  placeholder="Cidade"
                />
                {renderError("municipio")}
              </div>
              <div>
                <label className="mb-1 block text-xs font-medium uppercase text-zinc-500">UF</label>
                <input
                  {...register("uf")}
                  maxLength={2}
                  className="w-full rounded-lg border border-zinc-200 px-3 py-2 text-sm uppercase"
                  placeholder="UF"
                />
                {renderError("uf")}
              </div>
            </div>
            <input type="hidden" {...register("municipio_ibge")} />
            {renderError("municipio_ibge")}
          </section>

          <section className="rounded-2xl border border-zinc-200 bg-white p-5 shadow-sm">
            <div className="flex items-center justify-between">
              <h2 className="text-sm font-semibold uppercase tracking-wider text-zinc-500">Comunicação</h2>
            </div>
            <div className="mt-4 grid gap-4 md:grid-cols-2">
              <div>
                <label className="mb-1 block text-xs font-medium uppercase text-zinc-500">Telefone</label>
                <input {...register("telefone")} className="w-full rounded-lg border border-zinc-200 px-3 py-2 text-sm" placeholder="(00) 0000-0000" />
              </div>
              <div className="mt-4 grid gap-4 md:grid-cols-3 md:mt-0">
                <div>
                  <label className="mb-1 block text-xs font-medium uppercase text-zinc-500">Telefone do responsável</label>
                  <input {...register("contato_fone")} className="w-full rounded-lg border border-zinc-200 px-3 py-2 text-sm" placeholder="(00) 0000-0000" />
                </div>
                <div>
                  <label className="mb-1 block text-xs font-medium uppercase text-zinc-500">Telefone geral</label>
                  <input {...register("telefone")} className="w-full rounded-lg border border-zinc-200 px-3 py-2 text-sm" placeholder="(00) 0000-0000" />
                </div>
                <div>
                  <label className="mb-1 block text-xs font-medium uppercase text-zinc-500">Celular</label>
                  <input {...register("celular")} className="w-full rounded-lg border border-zinc-200 px-3 py-2 text-sm" placeholder="(00) 00000-0000" />
                </div>
              </div>
              <div className="mt-6 md:col-span-2">
                <div className="flex items-center justify-between">
                  <span className="text-xs font-semibold uppercase tracking-wider text-zinc-500">Emails</span>
                  <button
                    type="button"
                    onClick={() => appendEmail({ endereco: "", padrao: emailFields.length === 0 })}
                    className="text-sm font-medium text-zinc-600 hover:text-zinc-900"
                  >
                    Adicionar email
                  </button>
                </div>
                <div className="mt-3 space-y-2">
                  {emailFields.map((field, index) => (
                    <div key={field.id} className="grid gap-3 md:grid-cols-12 md:items-center">
                      <div className="md:col-span-6">
                        <input
                          {...register(`comunicacao_emails.${index}.endereco` as const)}
                          className="w-full rounded-lg border border-zinc-200 px-3 py-2 text-sm"
                          placeholder="email@empresa.com"
                        />
                        {renderError(`comunicacao_emails.${index}.endereco`)}
                      </div>
                      <div className="md:col-span-3 flex items-center gap-2">
                        <input
                          type="checkbox"
                          {...register(`comunicacao_emails.${index}.padrao` as const)}
                          className="h-4 w-4 rounded border border-zinc-300"
                        />
                        <span className="text-sm text-zinc-600">Email padrão</span>
                      </div>
                      <div className="md:col-span-3 flex justify-end">
                        <button
                          type="button"
                          onClick={() => removeEmail(index)}
                          className="rounded-lg border border-zinc-200 px-3 py-2 text-sm text-zinc-500 hover:bg-zinc-50"
                          disabled={emailFields.length === 1}
                        >
                          Remover
                        </button>
                      </div>
                    </div>
                  ))}
                </div>
              </div>
            </div>
          </section>

            <section id="financeiro" className="rounded-2xl border border-zinc-200 bg-white p-5 shadow-sm">
              <div className="flex items-center justify-between">
                <h2 className="text-sm font-semibold uppercase tracking-wider text-zinc-500">Dados bancários</h2>
                <button
                  type="button"
                  onClick={() => appendBank({ banco: "", agencia: "", conta: "", pix: "" })}
                  className="text-sm font-medium text-zinc-600 hover:text-zinc-900"
                >
                  Adicionar conta
                </button>
              </div>
              <p className="mt-2 text-xs text-zinc-500">Conta bancária deve estar em nome da empresa ou pessoa física cadastrada.</p>
              <div className="mt-3 space-y-3">
                {bankFields.map((field, index) => (
                  <div key={field.id} className="rounded-xl border border-zinc-200 p-4">
                    <div className="grid gap-4 md:grid-cols-4">
                      <div>
                        <label className="mb-1 block text-xs font-medium uppercase text-zinc-500">Banco</label>
                        <input {...register(`banks.${index}.banco` as const)} className="w-full rounded-lg border border-zinc-200 px-3 py-2 text-sm" />
                        {renderError(`banks.${index}.banco`)}
                      </div>
                      <div>
                        <label className="mb-1 block text-xs font-medium uppercase text-zinc-500">Agência</label>
                        <input {...register(`banks.${index}.agencia` as const)} className="w-full rounded-lg border border-zinc-200 px-3 py-2 text-sm" />
                        {renderError(`banks.${index}.agencia`)}
                      </div>
                      <div>
                        <label className="mb-1 block text-xs font-medium uppercase text-zinc-500">Conta</label>
                        <input {...register(`banks.${index}.conta` as const)} className="w-full rounded-lg border border-zinc-200 px-3 py-2 text-sm" />
                        {renderError(`banks.${index}.conta`)}
                      </div>
                      <div>
                        <label className="mb-1 block text-xs font-medium uppercase text-zinc-500">Chave PIX</label>
                        <input {...register(`banks.${index}.pix` as const)} className="w-full rounded-lg border border-zinc-200 px-3 py-2 text-sm" placeholder="Opcional" />
                      </div>
                    </div>
                    <div className="mt-3 flex justify-end">
                      <button
                        type="button"
                        onClick={() => removeBank(index)}
                        className="rounded-lg border border-zinc-200 px-3 py-2 text-sm text-zinc-500 hover:bg-zinc-50"
                        disabled={bankFields.length === 1}
                      >
                        Remover conta
                      </button>
                    </div>
                  </div>
                ))}
              </div>
            </section>

            {requiresFornecedor && (
              <section id="fornecedor" className="rounded-2xl border border-zinc-200 bg-white p-5 shadow-sm">
                <h2 className="text-sm font-semibold uppercase tracking-wider text-zinc-500">Informações de fornecimento</h2>
                <div className="mt-4 grid gap-4 md:grid-cols-2">
                  <div>
                    <label className="mb-1 block text-xs font-medium uppercase text-zinc-500">Grupo de fornecedores</label>
                    <input {...register("fornecedor_grupo")} className="w-full rounded-lg border border-zinc-200 px-3 py-2 text-sm" />
                  </div>
                  <div>
                    <label className="mb-1 block text-xs font-medium uppercase text-zinc-500">Condição de pagamento padrão</label>
                    <input {...register("fornecedor_condicao")} className="w-full rounded-lg border border-zinc-200 px-3 py-2 text-sm" />
                  </div>
                </div>
              </section>
            )}

            {requiresCliente && (
              <section id="vendas" className="rounded-2xl border border-zinc-200 bg-white p-5 shadow-sm">
                <h2 className="text-sm font-semibold uppercase tracking-wider text-zinc-500">Informações de vendas</h2>
                <div className="mt-4 grid gap-4 md:grid-cols-2">
                  <div>
                    <label className="mb-1 block text-xs font-medium uppercase text-zinc-500">Vendedor responsável</label>
                    <input {...register("vendas_vendedor")} className="w-full rounded-lg border border-zinc-200 px-3 py-2 text-sm" />
                  </div>
                  <div>
                    <label className="mb-1 block text-xs font-medium uppercase text-zinc-500">Grupo de clientes</label>
                    <input {...register("vendas_grupo")} className="w-full rounded-lg border border-zinc-200 px-3 py-2 text-sm" />
                  </div>
                </div>
              </section>
            )}

            <section id="fiscal" className="rounded-2xl border border-zinc-200 bg-white p-5 shadow-sm">
              <h2 className="text-sm font-semibold uppercase tracking-wider text-zinc-500">Informações fiscais</h2>
              <div className="mt-4 grid gap-4 md:grid-cols-3">
                <div>
                  <label className="mb-1 block text-xs font-medium uppercase text-zinc-500">Natureza da operação</label>
                  <select {...register("fiscal_natureza_operacao")} className="w-full rounded-lg border border-zinc-200 px-3 py-2 text-sm">
                    <option value="">Selecione</option>
                    <option value="comercializacao">Comercialização</option>
                    <option value="consumo">Consumo</option>
                  </select>
                </div>
                <div>
                  <label className="mb-1 block text-xs font-medium uppercase text-zinc-500">Benefício SUFRAMA</label>
                  <input {...register("fiscal_tipo_beneficio")} className="w-full rounded-lg border border-zinc-200 px-3 py-2 text-sm" placeholder="Opcional" />
                </div>
                <div>
                  <label className="mb-1 block text-xs font-medium uppercase text-zinc-500">Regime de declaração</label>
                  <input {...register("fiscal_regime_declaracao")} className="w-full rounded-lg border border-zinc-200 px-3 py-2 text-sm" placeholder="EFD, Simples, etc." />
                </div>
              </div>
            </section>

            <section id="transporte" className="rounded-2xl border border-zinc-200 bg-white p-5 shadow-sm">
              <div className="flex items-center justify-between">
                <h2 className="text-sm font-semibold uppercase tracking-wider text-zinc-500">Informações de transporte</h2>
                <button
                  type="button"
                  onClick={() => appendTransport({ sap_bp: "" })}
                  className="text-sm font-medium text-zinc-600 hover:text-zinc-900"
                >
                  Adicionar BP transportador
                </button>
              </div>
              <div className="mt-4 space-y-2">
                {transportFields.length ? (
                  transportFields.map((field, index) => (
                    <div key={field.id} className="flex items-center gap-3">
                      <input
                        {...register(`transportadores.${index}.sap_bp` as const)}
                        className="flex-1 rounded-lg border border-zinc-200 px-3 py-2 text-sm"
                        placeholder="BP SAP transportador"
                      />
                      <button
                        type="button"
                        onClick={() => removeTransport(index)}
                        className="rounded-lg border border-zinc-200 px-3 py-2 text-sm text-zinc-500 hover:bg-zinc-50"
                      >
                        Remover
                      </button>
                    </div>
                  ))
                ) : (
                  <p className="text-sm text-zinc-500">Nenhum transportador adicionado.</p>
                )}
              </div>
            </section>

            <section id="credito" className="rounded-2xl border border-zinc-200 bg-white p-5 shadow-sm">
              <h2 className="text-sm font-semibold uppercase tracking-wider text-zinc-500">Informações de crédito</h2>
              <div className="mt-4 grid gap-4 md:grid-cols-2">
                <div>
                  <label className="mb-1 block text-xs font-medium uppercase text-zinc-500">Parceiro de crédito</label>
                  <input {...register("credito_parceiro")} className="w-full rounded-lg border border-zinc-200 px-3 py-2 text-sm" placeholder="Inferior / Dinâmica" />
                </div>
                <div>
                  <label className="mb-1 block text-xs font-medium uppercase text-zinc-500">Modalidade</label>
                  <input {...register("credito_modalidade")} className="w-full rounded-lg border border-zinc-200 px-3 py-2 text-sm" placeholder="Inferior ou Dinâmica" />
                </div>
              </div>
              <div className="mt-4 grid gap-4 md:grid-cols-2">
                <div>
                  <label className="mb-1 block text-xs font-medium uppercase text-zinc-500">Montante aprovado</label>
                  <input {...register("credito_montante")} className="w-full rounded-lg border border-zinc-200 px-3 py-2 text-sm" placeholder="Ex.: 50000" />
                </div>
                <div>
                  <label className="mb-1 block text-xs font-medium uppercase text-zinc-500">Validade</label>
                  <input type="date" {...register("credito_validade")} className="w-full rounded-lg border border-zinc-200 px-3 py-2 text-sm" />
                </div>
              </div>
            </section>

            {submitError && <div className="rounded-lg border border-red-200 bg-red-50 px-4 py-3 text-sm text-red-700">{submitError}</div>}

            <div className="flex justify-end gap-3">
              <button
                type="button"
                onClick={() => router.back()}
                className="rounded-lg border border-zinc-200 px-4 py-2 text-sm font-medium text-zinc-600 transition-colors hover:border-zinc-300 hover:bg-zinc-50"
              >
                Cancelar
              </button>
              <button
                type="submit"
                disabled={isSubmitting}
                className="rounded-lg bg-zinc-900 px-4 py-2 text-sm font-semibold text-white transition-opacity disabled:opacity-60"
              >
                {isSubmitting ? "Salvando..." : "Salvar parceiro"}
              </button>
            </div>
          </div>
        </form>
      </div>
    </main>
  );
}<|MERGE_RESOLUTION|>--- conflicted
+++ resolved
@@ -1,16 +1,12 @@
 ﻿"use client";
 import { useRouter } from "next/navigation";
 import { useEffect, useMemo, useState } from "react";
-<<<<<<< HEAD
 import {
   useForm,
   useFieldArray,
   type FieldPath,
   type FieldPathValue
 } from "react-hook-form";
-=======
-import { useForm, useFieldArray, type Path, type PathValue } from "react-hook-form";
->>>>>>> 04b4f93d
 import { z } from "zod";
 import { zodResolver } from "@hookform/resolvers/zod";
 import axios from "axios";
@@ -91,7 +87,6 @@
   credito_validade: z.string().optional()
 };
 
-<<<<<<< HEAD
 const createSchema = (tipo: "PJ" | "PF") => {
   const isPJ = tipo === "PJ";
   return z
@@ -110,34 +105,6 @@
       nome_legal: z.string().min(2, isPJ ? "Informe a razão social" : "Informe o nome completo")
     });
 };
-=======
-const pjSchema = z.object({
-  ...baseSchema,
-  tipo_pessoa: z.literal("PJ"),
-  documento: z.string().min(1, "Informe o CNPJ"),
-  nome_legal: z.string().min(2, "Informe a razão social")
-});
-
-const pfSchema = z.object({
-  ...baseSchema,
-  tipo_pessoa: z.literal("PF"),
-  documento: z.string().min(1, "Informe o CPF"),
-  nome_legal: z.string().min(2, "Informe o nome completo")
-});
-
-const schema = z.discriminatedUnion("tipo_pessoa", [pjSchema, pfSchema]).superRefine((data, ctx) => {
-  const digits = onlyDigits(data.documento || "");
-
-  if (data.tipo_pessoa === "PJ") {
-    if (!validateCNPJ(digits)) {
-      ctx.addIssue({ code: z.ZodIssueCode.custom, path: ["documento"], message: "CNPJ inválido" });
-    }
-  } else {
-    if (!validateCPF(digits)) {
-      ctx.addIssue({ code: z.ZodIssueCode.custom, path: ["documento"], message: "CPF inválido" });
-    }
-  }
->>>>>>> 04b4f93d
 
   if (data.ie && !validateIE(data.ie, { allowIsento: true })) {
     ctx.addIssue({ code: z.ZodIssueCode.custom, path: ["ie"], message: "Inscrição estadual inválida" });
@@ -419,17 +386,10 @@
     remove: removeTransport
   } = useFieldArray({ control, name: "transportadores" });
 
-<<<<<<< HEAD
   const setFieldIfEmpty = <K extends FieldPath<FormValues>>(
     field: K,
     value: FieldPathValue<FormValues, K>,
     options?: Parameters<typeof setValue>[2]
-=======
-  const setFieldIfEmpty = <TFieldName extends Path<FormValues>>(
-    field: TFieldName,
-    value: PathValue<FormValues, TFieldName>,
-    options?: { shouldValidate?: boolean; shouldDirty?: boolean; shouldTouch?: boolean }
->>>>>>> 04b4f93d
   ) => {
     if (value === undefined || value === null) {
       return;
