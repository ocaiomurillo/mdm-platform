﻿"use client";
import { useRouter } from "next/navigation";
import { useEffect, useMemo, useState } from "react";
import { useForm, useFieldArray } from "react-hook-form";
import { z } from "zod";
import { zodResolver } from "@hookform/resolvers/zod";
import axios from "axios";
import {
  onlyDigits,
  validateCEP,
  validateCNPJ,
  validateCPF,
  validateIbgeCode,
  validateIE
} from "@mdm/utils";

const emailSchema = z.object({
  endereco: z.string().email("Email inválido"),
  padrao: z.boolean().optional()
});

const bankSchema = z.object({
  banco: z.string().min(2, "Informe o banco"),
  agencia: z.string().min(1, "Informe a agência"),
  conta: z.string().min(1, "Informe a conta"),
  pix: z.string().optional()
});

const transportSchema = z.object({
  sap_bp: z.string().min(1, "Informe o código BP")
});

const baseSchema = {
  natureza: z.enum(["cliente", "fornecedor", "ambos"]),
  nome_fantasia: z.string().optional(),
  contato_nome: z.string().min(2, "Informe o responsável"),
  contato_email: z.string().email("Email inválido"),
  contato_fone: z.string().optional(),
  telefone: z.string().optional(),
  celular: z.string().optional(),
  comunicacao_emails: z.array(emailSchema).min(1, "Inclua ao menos um email"),
  ie: z.string().optional(),
  im: z.string().optional(),
  suframa: z.string().optional(),
  regime_tributario: z.string().optional(),
  cep: z
    .string()
    .min(1, "Informe o CEP")
    .refine((value) => validateCEP(value), "CEP inválido"),
  logradouro: z.string().min(2, "Informe o logradouro"),
  numero: z.string().min(1, "Informe o número"),
  complemento: z.string().optional(),
  bairro: z.string().min(2, "Informe o bairro"),
  municipio: z.string().min(2, "Informe o município"),
  municipio_ibge: z
    .string()
    .optional()
    .superRefine((value, ctx) => {
      if (!value || !value.trim()) return;
      if (!validateIbgeCode(value)) {
        ctx.addIssue({ code: z.ZodIssueCode.custom, message: "Código IBGE inválido" });
      }
    }),
  uf: z.string().length(2, "Informe apenas a sigla da UF"),
  banks: z.array(bankSchema).min(1, "Inclua ao menos uma conta"),
  fornecedor_grupo: z.string().optional(),
  fornecedor_condicao: z.string().optional(),
  vendas_vendedor: z.string().optional(),
  vendas_grupo: z.string().optional(),
  fiscal_natureza_operacao: z.string().optional(),
  fiscal_tipo_beneficio: z.string().optional(),
  fiscal_regime_declaracao: z.string().optional(),
  transportadores: z.array(transportSchema).optional(),
  credito_parceiro: z.string().optional(),
  credito_modalidade: z.string().optional(),
  credito_montante: z
    .union([z.string().length(0), z.string().min(1)])
    .optional()
    .transform((value) => (value && value.trim().length ? value : undefined)),
  credito_validade: z.string().optional()
};

const createSchema = (tipo: "PJ" | "PF") => {
  const isPJ = tipo === "PJ";
  return z
    .object({
      ...baseSchema,
      tipo_pessoa: z.literal(tipo),
      documento: z.string().min(1, `Informe o ${isPJ ? "CNPJ" : "CPF"}`),
      nome_legal: z.string().min(2, isPJ ? "Informe a razão social" : "Informe o nome completo")
    })
    .superRefine((data, ctx) => {
      const digits = onlyDigits(data.documento || "");
      if (isPJ) {
        if (!validateCNPJ(digits)) {
          ctx.addIssue({ code: z.ZodIssueCode.custom, path: ["documento"], message: "CNPJ inválido" });
        }
      } else {
        if (!validateCPF(digits)) {
          ctx.addIssue({ code: z.ZodIssueCode.custom, path: ["documento"], message: "CPF inválido" });
        }
      }

      if (data.ie && !validateIE(data.ie, { allowIsento: true })) {
        ctx.addIssue({ code: z.ZodIssueCode.custom, path: ["ie"], message: "Inscrição estadual inválida" });
      }
    });
};

const schema = z.discriminatedUnion("tipo_pessoa", [createSchema("PJ"), createSchema("PF")]);

type FormValues = z.infer<typeof schema>;

type LookupResult = {
  nome?: string;
  nome_social?: string;
  email?: string;
  telefone?: string;
  data_nascimento?: string;
  endereco?: {
    cep?: string;
    logradouro?: string;
    numero?: string;
    complemento?: string;
    bairro?: string;
    municipio?: string;
    municipio_ibge?: string;
    uf?: string;
  };
  inscricao_estadual?: string;
};

<<<<<<< HEAD
const readOnlyAddressInputClass =
  "w-full rounded-lg border border-zinc-200 bg-zinc-100 px-3 py-2 text-sm text-zinc-500 cursor-not-allowed focus:border-zinc-200 focus:ring-0";
=======
type ViaCepResponse = {
  cep?: string;
  logradouro?: string;
  complemento?: string;
  bairro?: string;
  localidade?: string;
  uf?: string;
  ibge?: string;
  erro?: boolean;
};
>>>>>>> 7afc1cc2

const natureMatches = (natureza: string, targets: Array<'cliente' | 'fornecedor'>) => {
  return targets.some((target) => natureza === target || natureza === 'ambos');
};

export default function NewPartner() {
  const router = useRouter();
  const [docLoading, setDocLoading] = useState(false);
  const [docError, setDocError] = useState<string | null>(null);
  const [submitError, setSubmitError] = useState<string | null>(null);
  const [cepLoading, setCepLoading] = useState(false);
  const [cepError, setCepError] = useState<string | null>(null);

  const {
    register,
    control,
    handleSubmit,
    setValue,
    watch,
    formState: { errors, isSubmitting }
  } = useForm<FormValues>({
    resolver: zodResolver(schema),
    defaultValues: {
      tipo_pessoa: "PJ",
      natureza: "cliente",
      comunicacao_emails: [{ endereco: "", padrao: true }],
      banks: [{ banco: "", agencia: "", conta: "", pix: "" }],
      transportadores: []
    }
  });

  const natureza = watch("natureza");
  const tipoPessoa = watch("tipo_pessoa");
  const formValues = watch();

  const natureLabels: Record<FormValues["natureza"], string> = {
    cliente: "Cliente",
    fornecedor: "Fornecedor",
    ambos: "Cliente e fornecedor"
  };

  const getErrorAtPath = (fieldPath: string) => {
    const segments = fieldPath.split(".") as any;
    let current: any = errors;
    for (const segment of segments) {
      if (!current) break;
      current = current[segment];
    }
    return current ?? null;
  };

  const isFilledString = (value: unknown) => {
    if (typeof value === "string") {
      return value.trim().length > 0;
    }
    return Boolean(value);
  };

  const emails = formValues?.comunicacao_emails ?? [];
  const banks = formValues?.banks ?? [];
  const transporters = formValues?.transportadores ?? [];

  const hasAnyError = (paths: string[]) => paths.some((path) => Boolean(getErrorAtPath(path)));

  const timelineSteps = useMemo(() => {
    const typeLabel = tipoPessoa === "PJ" ? "Pessoa Jurídica" : "Pessoa Física";

    const identificationComplete =
      isFilledString(formValues?.documento) &&
      isFilledString(formValues?.nome_legal) &&
      !hasAnyError(["documento", "nome_legal"]);

    const addressComplete =
      ["cep", "logradouro", "numero", "bairro", "municipio", "uf"].every((field) =>
        isFilledString((formValues as any)?.[field])
      ) && !hasAnyError(["cep", "logradouro", "numero", "bairro", "municipio", "uf", "municipio_ibge"]);

    const contactEmailsComplete =
      emails.length > 0 &&
      emails.every((email) => isFilledString(email?.endereco)) &&
      !hasAnyError(["comunicacao_emails"]);

    const contactComplete =
      isFilledString(formValues?.contato_nome) &&
      isFilledString(formValues?.contato_email) &&
      contactEmailsComplete &&
      !hasAnyError(["contato_nome", "contato_email"]);

    const financeComplete =
      banks.length > 0 &&
      banks.every((bank) => isFilledString(bank?.banco) && isFilledString(bank?.agencia) && isFilledString(bank?.conta)) &&
      !hasAnyError(["banks"]);

    const fornecedorComplete = !requiresFornecedor
      ? true
      : isFilledString(formValues?.fornecedor_grupo) &&
        isFilledString(formValues?.fornecedor_condicao) &&
        !hasAnyError(["fornecedor_grupo", "fornecedor_condicao"]);

    const vendasComplete = !requiresCliente
      ? true
      : isFilledString(formValues?.vendas_vendedor) &&
        isFilledString(formValues?.vendas_grupo) &&
        !hasAnyError(["vendas_vendedor", "vendas_grupo"]);

    const fiscalComplete = !hasAnyError([
      "fiscal_natureza_operacao",
      "fiscal_tipo_beneficio",
      "fiscal_regime_declaracao"
    ]);

    const transportComplete =
      (transporters.length === 0 || transporters.every((item) => isFilledString(item?.sap_bp))) &&
      !hasAnyError(["transportadores"]);

    const creditComplete = !hasAnyError([
      "credito_parceiro",
      "credito_modalidade",
      "credito_montante",
      "credito_validade"
    ]);

    const steps = [
      {
        id: "classificacao",
        label: "Natureza",
        description: `${typeLabel} · ${natureLabels[natureza] ?? "Selecionar"}`,
        completed: !hasAnyError(["tipo_pessoa", "natureza"])
      },
      {
        id: "identificacao",
        label: "Identificação",
        description: "Documentos e dados legais",
        completed: identificationComplete
      },
      {
        id: "endereco",
        label: "Endereço",
        description: "Localização e CEP",
        completed: addressComplete
      },
      {
        id: "contato",
        label: "Contato",
        description: "Responsável e comunicação",
        completed: contactComplete
      },
      {
        id: "financeiro",
        label: "Financeiro",
        description: "Contas bancárias",
        completed: financeComplete
      }
    ];

    if (requiresFornecedor) {
      steps.push({
        id: "fornecedor",
        label: "Fornecimento",
        description: "Dados de fornecedor",
        completed: fornecedorComplete
      });
    }

    if (requiresCliente) {
      steps.push({
        id: "vendas",
        label: "Vendas",
        description: "Informações comerciais",
        completed: vendasComplete
      });
    }

    steps.push(
      {
        id: "fiscal",
        label: "Fiscal",
        description: "Regras fiscais",
        completed: fiscalComplete
      },
      {
        id: "transporte",
        label: "Transporte",
        description: "Transportadores",
        completed: transportComplete
      },
      {
        id: "credito",
        label: "Crédito",
        description: "Limites e condições",
        completed: creditComplete
      }
    );

    return steps;
  }, [
    banks,
    emails,
    errors,
    formValues,
    natureza,
    requiresCliente,
    requiresFornecedor,
    tipoPessoa,
    transporters
  ]);

  const activeStepId = useMemo(
    () => timelineSteps.find((step) => !step.completed)?.id ?? timelineSteps[timelineSteps.length - 1]?.id,
    [timelineSteps]
  );

  const {
    fields: emailFields,
    append: appendEmail,
    remove: removeEmail,
    replace: replaceEmails
  } = useFieldArray({ control, name: "comunicacao_emails" });

  const {
    fields: bankFields,
    append: appendBank,
    remove: removeBank
  } = useFieldArray({ control, name: "banks" });

  const {
    fields: transportFields,
    append: appendTransport,
    remove: removeTransport
  } = useFieldArray({ control, name: "transportadores" });

  const requiresFornecedor = useMemo(() => natureMatches(natureza, ['fornecedor']), [natureza]);
  const requiresCliente = useMemo(() => natureMatches(natureza, ['cliente']), [natureza]);

  const setFieldIfEmpty = <K extends keyof FormValues>(
    field: K,
    value: FormValues[K],
    options?: { shouldValidate?: boolean; shouldDirty?: boolean; shouldTouch?: boolean }
  ) => {
    if (value === undefined || value === null) {
      return;
    }

    if (typeof value === "string" && !value.trim()) {
      return;
    }

    const currentValue = watch(field);
    const isEmpty =
      currentValue === undefined ||
      currentValue === null ||
      (typeof currentValue === "string" ? !currentValue.trim() : false);

    if (isEmpty) {
      setValue(field, value, options);
    }
  };

  const applyLookupData = (data: LookupResult) => {
    if (!data) return;
    if (data.nome) {
      setFieldIfEmpty("nome_legal", data.nome, { shouldValidate: true });
      if (tipoPessoa === "PF") {
        setFieldIfEmpty("contato_nome", data.nome, { shouldValidate: true });
      }
    }
    if (data.nome_social) {
      setValue("nome_fantasia", data.nome_social, { shouldValidate: false });
    }
    if (data.email) {
      const emailEntries = watch("comunicacao_emails");
      const hasEmail = emailEntries?.some((entry) => entry?.endereco && entry.endereco.trim());
      if (!hasEmail) {
        replaceEmails([{ endereco: data.email, padrao: true }]);
      }
      setFieldIfEmpty("contato_email", data.email, { shouldValidate: true });
    }
    if (data.telefone) {
      setFieldIfEmpty("telefone", data.telefone);
      setFieldIfEmpty("contato_fone", data.telefone);
    }
    if (data.inscricao_estadual) {
      setFieldIfEmpty("ie", data.inscricao_estadual);
    }
    if (data.endereco) {
      const { cep, logradouro, numero, complemento, bairro, municipio, municipio_ibge, uf } = data.endereco;
      if (typeof cep === "string") {
        setValue("cep", cep, { shouldValidate: true });
      }
      if (typeof logradouro === "string") {
        setValue("logradouro", logradouro.toUpperCase(), { shouldValidate: true });
      }
      if (numero !== undefined && numero !== null) {
        setValue("numero", `${numero}`, { shouldValidate: true });
      }
      if (typeof complemento === "string") {
        setValue("complemento", complemento.toUpperCase());
      }
      if (typeof bairro === "string") {
        setValue("bairro", bairro.toUpperCase(), { shouldValidate: true });
      }
      if (typeof municipio === "string") {
        setValue("municipio", municipio.toUpperCase(), { shouldValidate: true });
      }
      if (municipio_ibge !== undefined && municipio_ibge !== null) {
        setValue("municipio_ibge", `${municipio_ibge}`);
      }
      if (typeof uf === "string") {
        setValue("uf", uf.toUpperCase().slice(0, 2), { shouldValidate: true });
      }
    }
  };

  const handleLookupDocumento = async () => {
    const rawDoc = watch("documento") || "";
    const digits = onlyDigits(rawDoc);
    const isValidDocument = tipoPessoa === "PJ" ? validateCNPJ(digits) : validateCPF(digits);
    if (!isValidDocument) {
      setDocError(`Informe um ${tipoPessoa === "PJ" ? "CNPJ" : "CPF"} válido para buscar.`);
      return;
    }
    setDocError(null);
    setDocLoading(true);

    try {
      const token = localStorage.getItem("mdmToken");
      if (!token) {
        router.replace("/login");
        return;
      }
      const urlSuffix = tipoPessoa === "PJ" ? `cnpj/${digits}` : `cpf/${digits}`;
      const response = await axios.get(`${process.env.NEXT_PUBLIC_API_URL}/partners/${urlSuffix}`, {
        headers: { Authorization: `Bearer ${token}` }
      });
      const data = response.data as LookupResult;
      applyLookupData(data);
    } catch (error: any) {
      if (error?.response?.status === 401) {
        localStorage.removeItem("mdmToken");
        router.replace("/login");
        return;
      }
      const message = error?.response?.data?.message;
      setDocError(typeof message === "string" ? message : "Não foi possível obter dados do documento.");
    } finally {
      setDocLoading(false);
    }
  };

  const onSubmit = async (values: FormValues) => {
    setSubmitError(null);
    const token = localStorage.getItem("mdmToken");
    if (!token) {
      setSubmitError("Sessão expirada. Faça login novamente.");
      router.replace("/login");
      return;
    }

    const sanitize = (value?: string | null) => {
      if (typeof value !== "string") return undefined;
      const trimmed = value.trim();
      return trimmed.length ? trimmed : undefined;
    };

    const documentoLimpo = onlyDigits(values.documento);
    const nomeFantasia = sanitize(values.nome_fantasia);
    const inscricaoEstadual = sanitize(values.ie);
    const inscricaoMunicipal = sanitize(values.im);
    const regimeTributario = sanitize(values.regime_tributario);
    const suframa = sanitize(values.suframa);
    const telefone = sanitize(values.telefone);
    const celular = sanitize(values.celular);
    const contatoFone = sanitize(values.contato_fone);
    const complemento = sanitize(values.complemento);
    const municipioIbge = sanitize(values.municipio_ibge);
    const municipioValor = values.municipio.trim();
    const municipioUpper = municipioValor.toUpperCase();
    const ufValor = values.uf.trim().toUpperCase();
    const fornecedorGrupo = sanitize(values.fornecedor_grupo);
    const fornecedorCondicao = sanitize(values.fornecedor_condicao);
    const vendasVendedor = sanitize(values.vendas_vendedor);
    const vendasGrupo = sanitize(values.vendas_grupo);
    const fiscalNatureza = sanitize(values.fiscal_natureza_operacao);
    const fiscalBeneficio = sanitize(values.fiscal_tipo_beneficio);
    const fiscalRegime = sanitize(values.fiscal_regime_declaracao);
    const creditoParceiro = sanitize(values.credito_parceiro);
    const creditoModalidade = sanitize(values.credito_modalidade);
    const creditoMontanteRaw = sanitize(values.credito_montante);
    const creditoValidade = sanitize(values.credito_validade);

    const payload = {
      tipo_pessoa: values.tipo_pessoa,
      natureza: values.natureza,
      documento: documentoLimpo,
      nome_legal: values.nome_legal.trim(),
      ...(nomeFantasia ? { nome_fantasia: nomeFantasia } : {}),
      ...(values.tipo_pessoa === "PJ"
        ? {
            ...(inscricaoEstadual ? { ie: inscricaoEstadual } : {}),
            ...(inscricaoMunicipal ? { im: inscricaoMunicipal } : {}),
            ...(regimeTributario ? { regime_tributario: regimeTributario } : {}),
            ...(suframa ? { suframa } : {})
          }
        : {
            ...(suframa ? { suframa } : {})
          }),
      contato_principal: {
        nome: values.contato_nome.trim(),
        email: values.contato_email.trim(),
        ...(contatoFone ? { fone: contatoFone } : {})
      },
      comunicacao: {
        ...(telefone ? { telefone } : {}),
        ...(celular ? { celular } : {}),
        emails: values.comunicacao_emails.map((email, index) => ({
          endereco: email.endereco.trim(),
          padrao: email.padrao ?? index === 0
        }))
      },
      addresses: [
        {
          tipo: "fiscal",
          cep: onlyDigits(values.cep),
          logradouro: values.logradouro.trim(),
          numero: values.numero.trim(),
          ...(complemento ? { complemento } : {}),
          bairro: values.bairro.trim(),
          municipio_ibge: municipioIbge || municipioValor,
          uf: ufValor,
          municipio: municipioUpper,
          pais: "BR"
        }
      ],
      banks: values.banks.map((bank) => {
        const pix = sanitize(bank.pix);
        return {
          banco: bank.banco.trim(),
          agencia: bank.agencia.trim(),
          conta: bank.conta.trim(),
          ...(pix ? { pix } : {})
        };
      }),
      fornecedor_info: requiresFornecedor
        ? {
            ...(fornecedorGrupo ? { grupo: fornecedorGrupo } : {}),
            ...(fornecedorCondicao ? { condicao_pagamento: fornecedorCondicao } : {})
          }
        : {},
      vendas_info: requiresCliente
        ? {
            ...(vendasVendedor ? { vendedor: vendasVendedor } : {}),
            ...(vendasGrupo ? { grupo_clientes: vendasGrupo } : {})
          }
        : {},
      fiscal_info: {
        ...(fiscalNatureza ? { natureza_operacao: fiscalNatureza } : {}),
        ...(fiscalBeneficio ? { tipo_beneficio_suframa: fiscalBeneficio } : {}),
        ...(fiscalRegime ? { regime_declaracao: fiscalRegime } : {})
      },
      transportadores: (values.transportadores || [])
        .map((item) => item.sap_bp?.trim())
        .filter((sapBp): sapBp is string => Boolean(sapBp))
        .map((sapBp) => ({ sap_bp: sapBp })),
      credito_info: {
        ...(creditoParceiro ? { parceiro: creditoParceiro } : {}),
        ...(creditoModalidade ? { modalidade: creditoModalidade } : {}),
        ...(creditoMontanteRaw
          ? {
              montante: Number(creditoMontanteRaw.replace(/[^0-9.,-]/g, "").replace(",", "."))
            }
          : {}),
        ...(creditoValidade ? { validade: creditoValidade } : {})
      },
      sap_segments: []
    };

    try {
      await axios.post(`${process.env.NEXT_PUBLIC_API_URL}/partners`, payload, {
        headers: { Authorization: `Bearer ${token}` }
      });
      router.push("/partners");
    } catch (error: any) {
      if (error?.response?.status === 401) {
        localStorage.removeItem("mdmToken");
        router.replace("/login");
        return;
      }
      const message = error?.response?.data?.message;
      setSubmitError(typeof message === "string" ? message : "Não foi possível salvar o parceiro.");
    }
  };

  const renderError = (fieldPath: keyof FormValues | string) => {
    const segments = fieldPath.split('.') as any;
    let current: any = errors;
    for (const segment of segments) {
      if (!current) break;
      current = current[segment];
    }
    if (!current) return null;
    const message = current?.message || current?.root?.message;
    if (!message) return null;
    return <p className="text-sm text-red-600">{message}</p>;
  };

  return (
    <main className="p-6">
      <div className="mx-auto w-full max-w-6xl space-y-6">
        <header className="space-y-1">
          <h1 className="text-2xl font-semibold text-zinc-900">Novo Parceiro</h1>
          <p className="text-sm text-zinc-500">Preencha todas as informações necessárias para integrar o parceiro ao SAP.</p>
        </header>

        <form
          onSubmit={handleSubmit(onSubmit)}
          className="grid gap-6 lg:grid-cols-[minmax(0,260px),1fr] lg:items-start"
        >
          <aside className="lg:sticky lg:top-6">
            <nav
              aria-label="Etapas do cadastro"
              className="rounded-2xl border border-zinc-200 bg-white p-4 shadow-sm lg:border-none lg:bg-transparent lg:p-0 lg:shadow-none"
            >
              <ol className="flex gap-4 overflow-x-auto lg:flex-col lg:gap-6 lg:overflow-visible">
                {timelineSteps.map((step, index) => {
                  const isActive = activeStepId === step.id;
                  const isCompleted = step.completed;
                  const indicatorClass = isCompleted
                    ? "border-emerald-500 bg-emerald-500 text-white"
                    : isActive
                    ? "border-zinc-900 text-zinc-900"
                    : "border-zinc-300 bg-white text-zinc-400";
                  const labelClass = isCompleted
                    ? "text-emerald-700"
                    : isActive
                    ? "text-zinc-900"
                    : "text-zinc-600";

                  return (
                    <li key={step.id} className="flex-shrink-0 lg:flex-shrink">
                      <a
                        href={`#${step.id}`}
                        aria-label={`Etapa ${index + 1}: ${step.label}`}
                        aria-current={isActive ? "step" : undefined}
                        className={`flex min-w-[160px] items-center gap-3 rounded-xl border border-transparent px-3 py-2 text-left transition-colors focus-visible:outline-none focus-visible:ring-2 focus-visible:ring-zinc-400 lg:w-full lg:min-w-0 lg:rounded-lg ${
                          isActive ? "bg-white shadow-sm lg:bg-zinc-50" : "hover:bg-white/70"
                        }`}
                      >
                        <span
                          className={`flex h-6 w-6 items-center justify-center rounded-full border text-xs font-semibold ${indicatorClass}`}
                          aria-hidden="true"
                        >
                          {isCompleted ? (
                            <svg className="h-3 w-3" viewBox="0 0 20 20" fill="none" aria-hidden="true">
                              <path
                                d="M5 10.5l3 3 7-7"
                                stroke="currentColor"
                                strokeWidth="1.5"
                                strokeLinecap="round"
                                strokeLinejoin="round"
                              />
                            </svg>
                          ) : (
                            index + 1
                          )}
                        </span>
                        <span className="flex flex-col">
                          <span className={`text-sm font-medium ${labelClass}`}>{step.label}</span>
                          {step.description && (
                            <span className="text-xs text-zinc-500">{step.description}</span>
                          )}
                        </span>
                      </a>
                    </li>
                  );
                })}
              </ol>
            </nav>
          </aside>

          <div className="space-y-6">
            <section id="classificacao" className="rounded-2xl border border-zinc-200 bg-white p-5 shadow-sm">
              <h2 className="text-sm font-semibold uppercase tracking-wider text-zinc-500">Classificação</h2>
              <div className="mt-4 grid gap-4 md:grid-cols-2">
                <div>
                  <label className="mb-1 block text-xs font-medium uppercase text-zinc-500">Tipo de pessoa</label>
                  <select {...register("tipo_pessoa")} className="w-full rounded-lg border border-zinc-200 px-3 py-2 text-sm">
                    <option value="PJ">Pessoa Jurídica</option>
                    <option value="PF">Pessoa Física</option>
                  </select>
                </div>
                <div>
                  <label className="mb-1 block text-xs font-medium uppercase text-zinc-500">Natureza</label>
                  <select {...register("natureza")} className="w-full rounded-lg border border-zinc-200 px-3 py-2 text-sm">
                    <option value="cliente">Cliente</option>
                    <option value="fornecedor">Fornecedor</option>
                    <option value="ambos">Ambos</option>
                  </select>
                </div>
              </div>
            </section>

            <section id="identificacao" className="rounded-2xl border border-zinc-200 bg-white p-5 shadow-sm">
              <h2 className="text-sm font-semibold uppercase tracking-wider text-zinc-500">Identificação</h2>
              <div className="mt-4 grid gap-4 md:grid-cols-3">
                <div className="md:col-span-2">
                  <label className="mb-1 block text-xs font-medium uppercase text-zinc-500">Documento</label>
                  <div className="flex gap-2">
                    <input
                      {...register("documento")}
                      placeholder={tipoPessoa === "PJ" ? "CNPJ" : "CPF"}
                      className="flex-1 rounded-lg border border-zinc-200 px-3 py-2 text-sm"
                    />
                    <button
                      type="button"
                      onClick={handleLookupDocumento}
                      disabled={docLoading}
                      className="rounded-lg border border-zinc-200 px-3 py-2 text-sm font-medium text-zinc-600 transition-colors disabled:cursor-not-allowed disabled:opacity-60 hover:border-zinc-300 hover:bg-zinc-50"
                    >
                      {docLoading ? "Buscando..." : `Buscar ${tipoPessoa === "PJ" ? 'CNPJ' : 'CPF'}`}
                    </button>
                  </div>
                  {renderError("documento")}
                  {docError && <p className="mt-1 text-sm text-red-600">{docError}</p>}
                </div>
                <div>
                  <label className="mb-1 block text-xs font-medium uppercase text-zinc-500">Inscrição Estadual</label>
                  <input {...register("ie")} className="w-full rounded-lg border border-zinc-200 px-3 py-2 text-sm" placeholder="Opcional" />
                </div>
              </div>
              <div className="mt-4 grid gap-4 md:grid-cols-2">
                <div>
                  <label className="mb-1 block text-xs font-medium uppercase text-zinc-500">Nome legal</label>
                  <input {...register("nome_legal")} className="w-full rounded-lg border border-zinc-200 px-3 py-2 text-sm" placeholder="Razão social / Nome completo" />
                  {renderError("nome_legal")}
                </div>
                <div>
                  <label className="mb-1 block text-xs font-medium uppercase text-zinc-500">Nome fantasia</label>
                  <input {...register("nome_fantasia")} className="w-full rounded-lg border border-zinc-200 px-3 py-2 text-sm" placeholder="Opcional" />
                </div>
              </div>
              <div className="mt-4 grid gap-4 md:grid-cols-3">
                <div>
                  <label className="mb-1 block text-xs font-medium uppercase text-zinc-500">Inscrição Municipal</label>
                  <input {...register("im")} className="w-full rounded-lg border border-zinc-200 px-3 py-2 text-sm" placeholder="Opcional" />
                </div>
                <div>
                  <label className="mb-1 block text-xs font-medium uppercase text-zinc-500">SUFRAMA</label>
                  <input {...register("suframa")} className="w-full rounded-lg border border-zinc-200 px-3 py-2 text-sm" placeholder="Opcional" />
                </div>
                <div>
                  <label className="mb-1 block text-xs font-medium uppercase text-zinc-500">Regime tributário</label>
                  <input {...register("regime_tributario")} className="w-full rounded-lg border border-zinc-200 px-3 py-2 text-sm" placeholder="Simples, Lucro Presumido..." />
                </div>
              </div>
            </section>

            <section id="endereco" className="rounded-2xl border border-zinc-200 bg-white p-5 shadow-sm">
              <h2 className="text-sm font-semibold uppercase tracking-wider text-zinc-500">Endereço</h2>
              <div className="mt-4 grid gap-4 md:grid-cols-6">
                <div className="md:col-span-2">
                  <label className="mb-1 block text-xs font-medium uppercase text-zinc-500">CEP</label>
                  <input {...register("cep")} className="w-full rounded-lg border border-zinc-200 px-3 py-2 text-sm" placeholder="00000-000" />
                  {renderError("cep")}
                </div>
                <div className="md:col-span-4">
                  <label className="mb-1 block text-xs font-medium uppercase text-zinc-500">Logradouro</label>
                  <input
                    {...register("logradouro")}
                    readOnly
                    aria-readonly="true"
                    className={readOnlyAddressInputClass}
                    placeholder="Rua, avenida..."
                  />
                  {renderError("logradouro")}
                </div>
              </div>
              <div className="mt-4 grid gap-4 md:grid-cols-4">
                <div>
                  <label className="mb-1 block text-xs font-medium uppercase text-zinc-500">Número</label>
                  <input {...register("numero")} className="w-full rounded-lg border border-zinc-200 px-3 py-2 text-sm" placeholder="Nº" />
                  {renderError("numero")}
                </div>
                <div>
                  <label className="mb-1 block text-xs font-medium uppercase text-zinc-500">Complemento</label>
                  <input {...register("complemento")} className="w-full rounded-lg border border-zinc-200 px-3 py-2 text-sm" placeholder="Opcional" />
                </div>
                <div>
                  <label className="mb-1 block text-xs font-medium uppercase text-zinc-500">Bairro</label>
                  <input
                    {...register("bairro")}
                    readOnly
                    aria-readonly="true"
                    className={readOnlyAddressInputClass}
                  />
                  {renderError("bairro")}
                </div>
                <div>
                  <label className="mb-1 block text-xs font-medium uppercase text-zinc-500">UF</label>
                  <input
                    {...register("uf")}
                    readOnly
                    aria-readonly="true"
                    className={`${readOnlyAddressInputClass} uppercase`}
                    placeholder="UF"
                  />
                  {renderError("uf")}
                </div>
              </div>
              <div className="mt-4 grid gap-4 md:grid-cols-3">
                <div>
                  <label className="mb-1 block text-xs font-medium uppercase text-zinc-500">Município</label>
                  <input
                    {...register("municipio")}
                    readOnly
                    aria-readonly="true"
                    className={readOnlyAddressInputClass}
                  />
                  {renderError("municipio")}
                </div>
                <div>
                  <label className="mb-1 block text-xs font-medium uppercase text-zinc-500">Código IBGE</label>
                  <input
                    {...register("municipio_ibge")}
                    readOnly
                    aria-readonly="true"
                    className={readOnlyAddressInputClass}
                    placeholder="Opcional"
                  />
                  {renderError("municipio_ibge")}
                </div>
              </div>
            </section>

          <section className="rounded-2xl border border-zinc-200 bg-white p-5 shadow-sm">
            <h2 className="text-sm font-semibold uppercase tracking-wider text-zinc-500">Endereço fiscal</h2>
            <div className="mt-4 grid gap-4 md:grid-cols-6">
              <div className="md:col-span-3">
                <label className="mb-1 block text-xs font-medium uppercase text-zinc-500">CEP</label>
                <div className="flex gap-2">
                  <input
                    {...register("cep")}
                    onBlur={handleLookupCep}
                    placeholder="00000-000"
                    className="flex-1 rounded-lg border border-zinc-200 px-3 py-2 text-sm"
                  />
                  <button
                    type="button"
                    onClick={handleLookupCep}
                    disabled={cepLoading}
                    className="rounded-lg border border-zinc-200 px-3 py-2 text-sm font-medium text-zinc-600 transition-colors disabled:cursor-not-allowed disabled:opacity-60 hover:border-zinc-300 hover:bg-zinc-50"
                  >
                    {cepLoading ? "Buscando..." : "Buscar CEP"}
                  </button>
                </div>
                {renderError("cep")}
                {cepError && <p className="mt-1 text-sm text-red-600">{cepError}</p>}
              </div>
              <div className="md:col-span-3">
                <label className="mb-1 block text-xs font-medium uppercase text-zinc-500">Logradouro</label>
                <input
                  {...register("logradouro")}
                  className="w-full rounded-lg border border-zinc-200 px-3 py-2 text-sm"
                  placeholder="Rua, avenida..."
                />
                {renderError("logradouro")}
              </div>
            </div>
            <div className="mt-4 grid gap-4 md:grid-cols-6">
              <div className="md:col-span-2">
                <label className="mb-1 block text-xs font-medium uppercase text-zinc-500">Número</label>
                <input
                  {...register("numero")}
                  className="w-full rounded-lg border border-zinc-200 px-3 py-2 text-sm"
                  placeholder="000"
                />
                {renderError("numero")}
              </div>
              <div className="md:col-span-4">
                <label className="mb-1 block text-xs font-medium uppercase text-zinc-500">Complemento</label>
                <input
                  {...register("complemento")}
                  className="w-full rounded-lg border border-zinc-200 px-3 py-2 text-sm"
                  placeholder="Apartamento, sala..."
                />
              </div>
            </div>
            <div className="mt-4 grid gap-4 md:grid-cols-6">
              <div className="md:col-span-3">
                <label className="mb-1 block text-xs font-medium uppercase text-zinc-500">Bairro</label>
                <input
                  {...register("bairro")}
                  className="w-full rounded-lg border border-zinc-200 px-3 py-2 text-sm"
                  placeholder="Bairro"
                />
                {renderError("bairro")}
              </div>
              <div className="md:col-span-2">
                <label className="mb-1 block text-xs font-medium uppercase text-zinc-500">Município</label>
                <input
                  {...register("municipio")}
                  className="w-full rounded-lg border border-zinc-200 px-3 py-2 text-sm"
                  placeholder="Cidade"
                />
                {renderError("municipio")}
              </div>
              <div>
                <label className="mb-1 block text-xs font-medium uppercase text-zinc-500">UF</label>
                <input
                  {...register("uf")}
                  maxLength={2}
                  className="w-full rounded-lg border border-zinc-200 px-3 py-2 text-sm uppercase"
                  placeholder="UF"
                />
                {renderError("uf")}
              </div>
            </div>
            <input type="hidden" {...register("municipio_ibge")} />
            {renderError("municipio_ibge")}
          </section>

          <section className="rounded-2xl border border-zinc-200 bg-white p-5 shadow-sm">
            <div className="flex items-center justify-between">
              <h2 className="text-sm font-semibold uppercase tracking-wider text-zinc-500">Comunicação</h2>
            </div>
            <div className="mt-4 grid gap-4 md:grid-cols-2">
              <div>
                <label className="mb-1 block text-xs font-medium uppercase text-zinc-500">Telefone</label>
                <input {...register("telefone")} className="w-full rounded-lg border border-zinc-200 px-3 py-2 text-sm" placeholder="(00) 0000-0000" />
              </div>
              <div className="mt-4 grid gap-4 md:grid-cols-3">
                <div>
                  <label className="mb-1 block text-xs font-medium uppercase text-zinc-500">Telefone do responsável</label>
                  <input {...register("contato_fone")} className="w-full rounded-lg border border-zinc-200 px-3 py-2 text-sm" placeholder="(00) 0000-0000" />
                </div>
                <div>
                  <label className="mb-1 block text-xs font-medium uppercase text-zinc-500">Telefone geral</label>
                  <input {...register("telefone")} className="w-full rounded-lg border border-zinc-200 px-3 py-2 text-sm" placeholder="(00) 0000-0000" />
                </div>
                <div>
                  <label className="mb-1 block text-xs font-medium uppercase text-zinc-500">Celular</label>
                  <input {...register("celular")} className="w-full rounded-lg border border-zinc-200 px-3 py-2 text-sm" placeholder="(00) 00000-0000" />
                </div>
              </div>
              <div className="mt-6">
                <div className="flex items-center justify-between">
                  <span className="text-xs font-semibold uppercase tracking-wider text-zinc-500">Emails</span>
                  <button
                    type="button"
                    onClick={() => appendEmail({ endereco: "", padrao: emailFields.length === 0 })}
                    className="text-sm font-medium text-zinc-600 hover:text-zinc-900"
                  >
                    Adicionar email
                  </button>
                </div>
                <div className="mt-3 space-y-2">
                  {emailFields.map((field, index) => (
                    <div key={field.id} className="grid gap-3 md:grid-cols-12 md:items-center">
                      <div className="md:col-span-6">
                        <input
                          {...register(`comunicacao_emails.${index}.endereco` as const)}
                          className="w-full rounded-lg border border-zinc-200 px-3 py-2 text-sm"
                          placeholder="email@empresa.com"
                        />
                        {renderError(`comunicacao_emails.${index}.endereco`)}
                      </div>
                      <div className="md:col-span-3 flex items-center gap-2">
                        <input
                          type="checkbox"
                          {...register(`comunicacao_emails.${index}.padrao` as const)}
                          className="h-4 w-4 rounded border border-zinc-300"
                        />
                        <span className="text-sm text-zinc-600">Email padrão</span>
                      </div>
                      <div className="md:col-span-3 flex justify-end">
                        <button
                          type="button"
                          onClick={() => removeEmail(index)}
                          className="rounded-lg border border-zinc-200 px-3 py-2 text-sm text-zinc-500 hover:bg-zinc-50"
                          disabled={emailFields.length === 1}
                        >
                          Remover
                        </button>
                      </div>
                    </div>
                  ))}
                </div>
              </div>
            </section>

            <section id="financeiro" className="rounded-2xl border border-zinc-200 bg-white p-5 shadow-sm">
              <div className="flex items-center justify-between">
                <h2 className="text-sm font-semibold uppercase tracking-wider text-zinc-500">Dados bancários</h2>
                <button
                  type="button"
                  onClick={() => appendBank({ banco: "", agencia: "", conta: "", pix: "" })}
                  className="text-sm font-medium text-zinc-600 hover:text-zinc-900"
                >
                  Adicionar conta
                </button>
              </div>
              <p className="mt-2 text-xs text-zinc-500">Conta bancária deve estar em nome da empresa ou pessoa física cadastrada.</p>
              <div className="mt-3 space-y-3">
                {bankFields.map((field, index) => (
                  <div key={field.id} className="rounded-xl border border-zinc-200 p-4">
                    <div className="grid gap-4 md:grid-cols-4">
                      <div>
                        <label className="mb-1 block text-xs font-medium uppercase text-zinc-500">Banco</label>
                        <input {...register(`banks.${index}.banco` as const)} className="w-full rounded-lg border border-zinc-200 px-3 py-2 text-sm" />
                        {renderError(`banks.${index}.banco`)}
                      </div>
                      <div>
                        <label className="mb-1 block text-xs font-medium uppercase text-zinc-500">Agência</label>
                        <input {...register(`banks.${index}.agencia` as const)} className="w-full rounded-lg border border-zinc-200 px-3 py-2 text-sm" />
                        {renderError(`banks.${index}.agencia`)}
                      </div>
                      <div>
                        <label className="mb-1 block text-xs font-medium uppercase text-zinc-500">Conta</label>
                        <input {...register(`banks.${index}.conta` as const)} className="w-full rounded-lg border border-zinc-200 px-3 py-2 text-sm" />
                        {renderError(`banks.${index}.conta`)}
                      </div>
                      <div>
                        <label className="mb-1 block text-xs font-medium uppercase text-zinc-500">Chave PIX</label>
                        <input {...register(`banks.${index}.pix` as const)} className="w-full rounded-lg border border-zinc-200 px-3 py-2 text-sm" placeholder="Opcional" />
                      </div>
                    </div>
                    <div className="mt-3 flex justify-end">
                      <button
                        type="button"
                        onClick={() => removeBank(index)}
                        className="rounded-lg border border-zinc-200 px-3 py-2 text-sm text-zinc-500 hover:bg-zinc-50"
                        disabled={bankFields.length === 1}
                      >
                        Remover conta
                      </button>
                    </div>
                  </div>
                ))}
              </div>
            </section>

            {requiresFornecedor && (
              <section id="fornecedor" className="rounded-2xl border border-zinc-200 bg-white p-5 shadow-sm">
                <h2 className="text-sm font-semibold uppercase tracking-wider text-zinc-500">Informações de fornecimento</h2>
                <div className="mt-4 grid gap-4 md:grid-cols-2">
                  <div>
                    <label className="mb-1 block text-xs font-medium uppercase text-zinc-500">Grupo de fornecedores</label>
                    <input {...register("fornecedor_grupo")} className="w-full rounded-lg border border-zinc-200 px-3 py-2 text-sm" />
                  </div>
                  <div>
                    <label className="mb-1 block text-xs font-medium uppercase text-zinc-500">Condição de pagamento padrão</label>
                    <input {...register("fornecedor_condicao")} className="w-full rounded-lg border border-zinc-200 px-3 py-2 text-sm" />
                  </div>
                </div>
              </section>
            )}

            {requiresCliente && (
              <section id="vendas" className="rounded-2xl border border-zinc-200 bg-white p-5 shadow-sm">
                <h2 className="text-sm font-semibold uppercase tracking-wider text-zinc-500">Informações de vendas</h2>
                <div className="mt-4 grid gap-4 md:grid-cols-2">
                  <div>
                    <label className="mb-1 block text-xs font-medium uppercase text-zinc-500">Vendedor responsável</label>
                    <input {...register("vendas_vendedor")} className="w-full rounded-lg border border-zinc-200 px-3 py-2 text-sm" />
                  </div>
                  <div>
                    <label className="mb-1 block text-xs font-medium uppercase text-zinc-500">Grupo de clientes</label>
                    <input {...register("vendas_grupo")} className="w-full rounded-lg border border-zinc-200 px-3 py-2 text-sm" />
                  </div>
                </div>
              </section>
            )}

            <section id="fiscal" className="rounded-2xl border border-zinc-200 bg-white p-5 shadow-sm">
              <h2 className="text-sm font-semibold uppercase tracking-wider text-zinc-500">Informações fiscais</h2>
              <div className="mt-4 grid gap-4 md:grid-cols-3">
                <div>
                  <label className="mb-1 block text-xs font-medium uppercase text-zinc-500">Natureza da operação</label>
                  <select {...register("fiscal_natureza_operacao")} className="w-full rounded-lg border border-zinc-200 px-3 py-2 text-sm">
                    <option value="">Selecione</option>
                    <option value="comercializacao">Comercialização</option>
                    <option value="consumo">Consumo</option>
                  </select>
                </div>
                <div>
                  <label className="mb-1 block text-xs font-medium uppercase text-zinc-500">Benefício SUFRAMA</label>
                  <input {...register("fiscal_tipo_beneficio")} className="w-full rounded-lg border border-zinc-200 px-3 py-2 text-sm" placeholder="Opcional" />
                </div>
                <div>
                  <label className="mb-1 block text-xs font-medium uppercase text-zinc-500">Regime de declaração</label>
                  <input {...register("fiscal_regime_declaracao")} className="w-full rounded-lg border border-zinc-200 px-3 py-2 text-sm" placeholder="EFD, Simples, etc." />
                </div>
              </div>
            </section>

            <section id="transporte" className="rounded-2xl border border-zinc-200 bg-white p-5 shadow-sm">
              <div className="flex items-center justify-between">
                <h2 className="text-sm font-semibold uppercase tracking-wider text-zinc-500">Informações de transporte</h2>
                <button
                  type="button"
                  onClick={() => appendTransport({ sap_bp: "" })}
                  className="text-sm font-medium text-zinc-600 hover:text-zinc-900"
                >
                  Adicionar BP transportador
                </button>
              </div>
              <div className="mt-4 space-y-2">
                {transportFields.length ? (
                  transportFields.map((field, index) => (
                    <div key={field.id} className="flex items-center gap-3">
                      <input
                        {...register(`transportadores.${index}.sap_bp` as const)}
                        className="flex-1 rounded-lg border border-zinc-200 px-3 py-2 text-sm"
                        placeholder="BP SAP transportador"
                      />
                      <button
                        type="button"
                        onClick={() => removeTransport(index)}
                        className="rounded-lg border border-zinc-200 px-3 py-2 text-sm text-zinc-500 hover:bg-zinc-50"
                      >
                        Remover
                      </button>
                    </div>
                  ))
                ) : (
                  <p className="text-sm text-zinc-500">Nenhum transportador adicionado.</p>
                )}
              </div>
            </section>

            <section id="credito" className="rounded-2xl border border-zinc-200 bg-white p-5 shadow-sm">
              <h2 className="text-sm font-semibold uppercase tracking-wider text-zinc-500">Informações de crédito</h2>
              <div className="mt-4 grid gap-4 md:grid-cols-2">
                <div>
                  <label className="mb-1 block text-xs font-medium uppercase text-zinc-500">Parceiro de crédito</label>
                  <input {...register("credito_parceiro")} className="w-full rounded-lg border border-zinc-200 px-3 py-2 text-sm" placeholder="Inferior / Dinâmica" />
                </div>
                <div>
                  <label className="mb-1 block text-xs font-medium uppercase text-zinc-500">Modalidade</label>
                  <input {...register("credito_modalidade")} className="w-full rounded-lg border border-zinc-200 px-3 py-2 text-sm" placeholder="Inferior ou Dinâmica" />
                </div>
              </div>
              <div className="mt-4 grid gap-4 md:grid-cols-2">
                <div>
                  <label className="mb-1 block text-xs font-medium uppercase text-zinc-500">Montante aprovado</label>
                  <input {...register("credito_montante")} className="w-full rounded-lg border border-zinc-200 px-3 py-2 text-sm" placeholder="Ex.: 50000" />
                </div>
                <div>
                  <label className="mb-1 block text-xs font-medium uppercase text-zinc-500">Validade</label>
                  <input type="date" {...register("credito_validade")} className="w-full rounded-lg border border-zinc-200 px-3 py-2 text-sm" />
                </div>
              </div>
            </section>

            {submitError && <div className="rounded-lg border border-red-200 bg-red-50 px-4 py-3 text-sm text-red-700">{submitError}</div>}

            <div className="flex justify-end gap-3">
              <button
                type="button"
                onClick={() => router.back()}
                className="rounded-lg border border-zinc-200 px-4 py-2 text-sm font-medium text-zinc-600 transition-colors hover:border-zinc-300 hover:bg-zinc-50"
              >
                Cancelar
              </button>
              <button
                type="submit"
                disabled={isSubmitting}
                className="rounded-lg bg-zinc-900 px-4 py-2 text-sm font-semibold text-white transition-opacity disabled:opacity-60"
              >
                {isSubmitting ? "Salvando..." : "Salvar parceiro"}
              </button>
            </div>
          </div>
        </form>
      </div>
    </main>
  );
}<|MERGE_RESOLUTION|>--- conflicted
+++ resolved
@@ -130,21 +130,8 @@
   inscricao_estadual?: string;
 };
 
-<<<<<<< HEAD
 const readOnlyAddressInputClass =
   "w-full rounded-lg border border-zinc-200 bg-zinc-100 px-3 py-2 text-sm text-zinc-500 cursor-not-allowed focus:border-zinc-200 focus:ring-0";
-=======
-type ViaCepResponse = {
-  cep?: string;
-  logradouro?: string;
-  complemento?: string;
-  bairro?: string;
-  localidade?: string;
-  uf?: string;
-  ibge?: string;
-  erro?: boolean;
-};
->>>>>>> 7afc1cc2
 
 const natureMatches = (natureza: string, targets: Array<'cliente' | 'fornecedor'>) => {
   return targets.some((target) => natureza === target || natureza === 'ambos');
