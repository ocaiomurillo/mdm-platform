--- conflicted
+++ resolved
@@ -1,11 +1,8 @@
 ﻿"use client";
 import { useRouter } from "next/navigation";
 import React, { useEffect, useMemo, useRef, useState } from "react";
-<<<<<<< HEAD
-=======
 import { useRouter, useSearchParams } from "next/navigation";
 import React, { useCallback, useEffect, useMemo, useState } from "react";
->>>>>>> d0e4bc74
 import {
   useForm,
   useFieldArray,
@@ -215,8 +212,6 @@
   const formValues = watch();
   const cepValue = watch("cep");
   const lastCepLookup = useRef<string | null>(null);
-<<<<<<< HEAD
-=======
   const draftParam = searchParams.get("draftId");
 
   const applyDraftPayload = useCallback(
@@ -327,7 +322,6 @@
     const timeout = window.setTimeout(() => setDraftSuccess(null), 4000);
     return () => window.clearTimeout(timeout);
   }, [draftSuccess]);
->>>>>>> d0e4bc74
 
   const natureLabels: Record<FormValues["natureza"], string> = {
     cliente: "Cliente",
