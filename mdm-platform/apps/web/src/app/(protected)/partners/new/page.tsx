﻿"use client";
import { useRouter } from "next/navigation";
import { useEffect, useMemo, useState } from "react";
import { useForm, useFieldArray } from "react-hook-form";
import { z } from "zod";
import { zodResolver } from "@hookform/resolvers/zod";
import axios from "axios";
import {
  onlyDigits,
  validateCEP,
  validateCNPJ,
  validateCPF,
  validateIbgeCode,
  validateIE
} from "@mdm/utils";

const emailSchema = z.object({
  endereco: z.string().email("Email inválido"),
  padrao: z.boolean().optional()
});

const bankSchema = z.object({
  banco: z.string().min(2, "Informe o banco"),
  agencia: z.string().min(1, "Informe a agência"),
  conta: z.string().min(1, "Informe a conta"),
  pix: z.string().optional()
});

const transportSchema = z.object({
  sap_bp: z.string().min(1, "Informe o código BP")
});

const baseSchema = {
  natureza: z.enum(["cliente", "fornecedor", "ambos"]),
  nome_fantasia: z.string().optional(),
  contato_nome: z.string().min(2, "Informe o responsável"),
  contato_email: z.string().email("Email inválido"),
  contato_fone: z.string().optional(),
  telefone: z.string().optional(),
  celular: z.string().optional(),
  comunicacao_emails: z.array(emailSchema).min(1, "Inclua ao menos um email"),
  ie: z.string().optional(),
  im: z.string().optional(),
  suframa: z.string().optional(),
  regime_tributario: z.string().optional(),
  cep: z
    .string()
    .min(1, "Informe o CEP")
    .refine((value) => validateCEP(value), "CEP inválido"),
  logradouro: z.string().min(2, "Informe o logradouro"),
  numero: z.string().min(1, "Informe o número"),
  complemento: z.string().optional(),
  bairro: z.string().min(2, "Informe o bairro"),
  municipio: z.string().min(2, "Informe o município"),
  municipio_ibge: z
    .string()
    .optional()
    .superRefine((value, ctx) => {
      if (!value || !value.trim()) return;
      if (!validateIbgeCode(value)) {
        ctx.addIssue({ code: z.ZodIssueCode.custom, message: "Código IBGE inválido" });
      }
    }),
  uf: z.string().length(2, "Informe apenas a sigla da UF"),
  banks: z.array(bankSchema).min(1, "Inclua ao menos uma conta"),
  fornecedor_grupo: z.string().optional(),
  fornecedor_condicao: z.string().optional(),
  vendas_vendedor: z.string().optional(),
  vendas_grupo: z.string().optional(),
  fiscal_natureza_operacao: z.string().optional(),
  fiscal_tipo_beneficio: z.string().optional(),
  fiscal_regime_declaracao: z.string().optional(),
  transportadores: z.array(transportSchema).optional(),
  credito_parceiro: z.string().optional(),
  credito_modalidade: z.string().optional(),
  credito_montante: z
    .union([z.string().length(0), z.string().min(1)])
    .optional()
    .transform((value) => (value && value.trim().length ? value : undefined)),
  credito_validade: z.string().optional()
};

const createSchema = (tipo: "PJ" | "PF") => {
  const isPJ = tipo === "PJ";
  return z
    .object({
      ...baseSchema,
      tipo_pessoa: z.literal(tipo),
      documento: z.string().min(1, `Informe o ${isPJ ? "CNPJ" : "CPF"}`),
      nome_legal: z.string().min(2, isPJ ? "Informe a razão social" : "Informe o nome completo")
    })
    .superRefine((data, ctx) => {
      const digits = onlyDigits(data.documento || "");
      if (isPJ) {
        if (!validateCNPJ(digits)) {
          ctx.addIssue({ code: z.ZodIssueCode.custom, path: ["documento"], message: "CNPJ inválido" });
        }
      } else {
        if (!validateCPF(digits)) {
          ctx.addIssue({ code: z.ZodIssueCode.custom, path: ["documento"], message: "CPF inválido" });
        }
      }

      if (data.ie && !validateIE(data.ie, { allowIsento: true })) {
        ctx.addIssue({ code: z.ZodIssueCode.custom, path: ["ie"], message: "Inscrição estadual inválida" });
      }
    });
};

const schema = z.discriminatedUnion("tipo_pessoa", [createSchema("PJ"), createSchema("PF")]);

type FormValues = z.infer<typeof schema>;

type LookupResult = {
  nome?: string;
  nome_social?: string;
  email?: string;
  telefone?: string;
  data_nascimento?: string;
  endereco?: {
    cep?: string;
    logradouro?: string;
    numero?: string;
    complemento?: string;
    bairro?: string;
    municipio?: string;
    municipio_ibge?: string;
    uf?: string;
  };
  inscricao_estadual?: string;
};

const natureMatches = (natureza: string, targets: Array<'cliente' | 'fornecedor'>) => {
  return targets.some((target) => natureza === target || natureza === 'ambos');
};

export default function NewPartner() {
  const router = useRouter();
  const [docLoading, setDocLoading] = useState(false);
  const [docError, setDocError] = useState<string | null>(null);
  const [submitError, setSubmitError] = useState<string | null>(null);

  const {
    register,
    control,
    handleSubmit,
    setValue,
    watch,
    formState: { errors, isSubmitting }
  } = useForm<FormValues>({
    resolver: zodResolver(schema),
    defaultValues: {
      tipo_pessoa: "PJ",
      natureza: "cliente",
      comunicacao_emails: [{ endereco: "", padrao: true }],
      banks: [{ banco: "", agencia: "", conta: "", pix: "" }],
      transportadores: []
    }
  });

  const natureza = watch("natureza");
  const tipoPessoa = watch("tipo_pessoa");
<<<<<<< HEAD
  const formValues = watch();

  const natureLabels: Record<FormValues["natureza"], string> = {
    cliente: "Cliente",
    fornecedor: "Fornecedor",
    ambos: "Cliente e fornecedor"
  };

  const getErrorAtPath = (fieldPath: string) => {
    const segments = fieldPath.split(".") as any;
    let current: any = errors;
    for (const segment of segments) {
      if (!current) break;
      current = current[segment];
    }
    return current ?? null;
  };

  const isFilledString = (value: unknown) => {
    if (typeof value === "string") {
      return value.trim().length > 0;
    }
    return Boolean(value);
  };

  const emails = formValues?.comunicacao_emails ?? [];
  const banks = formValues?.banks ?? [];
  const transporters = formValues?.transportadores ?? [];

  const hasAnyError = (paths: string[]) => paths.some((path) => Boolean(getErrorAtPath(path)));

  const timelineSteps = useMemo(() => {
    const typeLabel = tipoPessoa === "PJ" ? "Pessoa Jurídica" : "Pessoa Física";

    const identificationComplete =
      isFilledString(formValues?.documento) &&
      isFilledString(formValues?.nome_legal) &&
      !hasAnyError(["documento", "nome_legal"]);

    const addressComplete =
      ["cep", "logradouro", "numero", "bairro", "municipio", "uf"].every((field) =>
        isFilledString((formValues as any)?.[field])
      ) && !hasAnyError(["cep", "logradouro", "numero", "bairro", "municipio", "uf", "municipio_ibge"]);

    const contactEmailsComplete =
      emails.length > 0 &&
      emails.every((email) => isFilledString(email?.endereco)) &&
      !hasAnyError(["comunicacao_emails"]);

    const contactComplete =
      isFilledString(formValues?.contato_nome) &&
      isFilledString(formValues?.contato_email) &&
      contactEmailsComplete &&
      !hasAnyError(["contato_nome", "contato_email"]);

    const financeComplete =
      banks.length > 0 &&
      banks.every((bank) => isFilledString(bank?.banco) && isFilledString(bank?.agencia) && isFilledString(bank?.conta)) &&
      !hasAnyError(["banks"]);

    const fornecedorComplete = !requiresFornecedor
      ? true
      : isFilledString(formValues?.fornecedor_grupo) &&
        isFilledString(formValues?.fornecedor_condicao) &&
        !hasAnyError(["fornecedor_grupo", "fornecedor_condicao"]);

    const vendasComplete = !requiresCliente
      ? true
      : isFilledString(formValues?.vendas_vendedor) &&
        isFilledString(formValues?.vendas_grupo) &&
        !hasAnyError(["vendas_vendedor", "vendas_grupo"]);

    const fiscalComplete = !hasAnyError([
      "fiscal_natureza_operacao",
      "fiscal_tipo_beneficio",
      "fiscal_regime_declaracao"
    ]);

    const transportComplete =
      (transporters.length === 0 || transporters.every((item) => isFilledString(item?.sap_bp))) &&
      !hasAnyError(["transportadores"]);

    const creditComplete = !hasAnyError([
      "credito_parceiro",
      "credito_modalidade",
      "credito_montante",
      "credito_validade"
    ]);

    const steps = [
      {
        id: "classificacao",
        label: "Natureza",
        description: `${typeLabel} · ${natureLabels[natureza] ?? "Selecionar"}`,
        completed: !hasAnyError(["tipo_pessoa", "natureza"])
      },
      {
        id: "identificacao",
        label: "Identificação",
        description: "Documentos e dados legais",
        completed: identificationComplete
      },
      {
        id: "endereco",
        label: "Endereço",
        description: "Localização e CEP",
        completed: addressComplete
      },
      {
        id: "contato",
        label: "Contato",
        description: "Responsável e comunicação",
        completed: contactComplete
      },
      {
        id: "financeiro",
        label: "Financeiro",
        description: "Contas bancárias",
        completed: financeComplete
      }
    ];

    if (requiresFornecedor) {
      steps.push({
        id: "fornecedor",
        label: "Fornecimento",
        description: "Dados de fornecedor",
        completed: fornecedorComplete
      });
    }

    if (requiresCliente) {
      steps.push({
        id: "vendas",
        label: "Vendas",
        description: "Informações comerciais",
        completed: vendasComplete
      });
    }

    steps.push(
      {
        id: "fiscal",
        label: "Fiscal",
        description: "Regras fiscais",
        completed: fiscalComplete
      },
      {
        id: "transporte",
        label: "Transporte",
        description: "Transportadores",
        completed: transportComplete
      },
      {
        id: "credito",
        label: "Crédito",
        description: "Limites e condições",
        completed: creditComplete
      }
    );

    return steps;
  }, [
    banks,
    emails,
    errors,
    formValues,
    natureza,
    requiresCliente,
    requiresFornecedor,
    tipoPessoa,
    transporters
  ]);

  const activeStepId = useMemo(
    () => timelineSteps.find((step) => !step.completed)?.id ?? timelineSteps[timelineSteps.length - 1]?.id,
    [timelineSteps]
  );
=======
  const isPessoaJuridica = tipoPessoa === "PJ";
>>>>>>> 188c22c9

  const {
    fields: emailFields,
    append: appendEmail,
    remove: removeEmail,
    replace: replaceEmails
  } = useFieldArray({ control, name: "comunicacao_emails" });

  const {
    fields: bankFields,
    append: appendBank,
    remove: removeBank
  } = useFieldArray({ control, name: "banks" });

  const {
    fields: transportFields,
    append: appendTransport,
    remove: removeTransport
  } = useFieldArray({ control, name: "transportadores" });

  const requiresFornecedor = useMemo(() => natureMatches(natureza, ['fornecedor']), [natureza]);
  const requiresCliente = useMemo(() => natureMatches(natureza, ['cliente']), [natureza]);

  useEffect(() => {
    if (tipoPessoa === "PF") {
      setValue("ie", undefined);
      setValue("im", undefined);
      setValue("regime_tributario", undefined);
    }
  }, [setValue, tipoPessoa]);

  const applyLookupData = (data: LookupResult) => {
    if (!data) return;
    if (data.nome) {
      setValue("nome_legal", data.nome, { shouldValidate: true });
      if (tipoPessoa === "PF") {
        setValue("contato_nome", data.nome, { shouldValidate: true });
      }
    }
    if (data.nome_social) {
      setValue("nome_fantasia", data.nome_social, { shouldValidate: false });
    }
    if (data.email) {
      replaceEmails([{ endereco: data.email, padrao: true }]);
      setValue("contato_email", data.email, { shouldValidate: true });
    }
    if (data.telefone) {
      setValue("telefone", data.telefone);
      if (!watch("contato_fone")) {
        setValue("contato_fone", data.telefone);
      }
    }
    if (tipoPessoa === "PJ" && data.inscricao_estadual) {
      setValue("ie", data.inscricao_estadual);
    }
    if (data.endereco) {
      const { cep, logradouro, numero, complemento, bairro, municipio, municipio_ibge, uf } = data.endereco;
      if (cep) setValue("cep", cep, { shouldValidate: true });
      if (logradouro) setValue("logradouro", logradouro, { shouldValidate: true });
      if (numero) setValue("numero", `${numero}`, { shouldValidate: true });
      if (complemento) setValue("complemento", complemento);
      if (bairro) setValue("bairro", bairro, { shouldValidate: true });
      if (municipio) setValue("municipio", municipio.toUpperCase(), { shouldValidate: true });
      if (municipio_ibge) setValue("municipio_ibge", `${municipio_ibge}`);
      if (uf) setValue("uf", `${uf}`.toUpperCase().slice(0, 2), { shouldValidate: true });
    }
  };

  const handleLookupDocumento = async () => {
    const rawDoc = watch("documento") || "";
    const digits = onlyDigits(rawDoc);
    const isValidDocument = tipoPessoa === "PJ" ? validateCNPJ(digits) : validateCPF(digits);
    if (!isValidDocument) {
      setDocError(`Informe um ${tipoPessoa === "PJ" ? "CNPJ" : "CPF"} válido para buscar.`);
      return;
    }
    setDocError(null);
    setDocLoading(true);

    try {
      const token = localStorage.getItem("mdmToken");
      if (!token) {
        router.replace("/login");
        return;
      }
      const urlSuffix = tipoPessoa === "PJ" ? `cnpj/${digits}` : `cpf/${digits}`;
      const response = await axios.get(`${process.env.NEXT_PUBLIC_API_URL}/partners/${urlSuffix}`, {
        headers: { Authorization: `Bearer ${token}` }
      });
      const data = response.data as LookupResult;
      applyLookupData(data);
    } catch (error: any) {
      if (error?.response?.status === 401) {
        localStorage.removeItem("mdmToken");
        router.replace("/login");
        return;
      }
      const message = error?.response?.data?.message;
      setDocError(typeof message === "string" ? message : "Não foi possível obter dados do documento.");
    } finally {
      setDocLoading(false);
    }
  };

  const onSubmit = async (values: FormValues) => {
    setSubmitError(null);
    const token = localStorage.getItem("mdmToken");
    if (!token) {
      setSubmitError("Sessão expirada. Faça login novamente.");
      router.replace("/login");
      return;
    }

    const sanitize = (value?: string | null) => {
      if (typeof value !== "string") return undefined;
      const trimmed = value.trim();
      return trimmed.length ? trimmed : undefined;
    };

    const documentoLimpo = onlyDigits(values.documento);
    const nomeFantasia = sanitize(values.nome_fantasia);
    const inscricaoEstadual = sanitize(values.ie);
    const inscricaoMunicipal = sanitize(values.im);
    const regimeTributario = sanitize(values.regime_tributario);
    const suframa = sanitize(values.suframa);
    const telefone = sanitize(values.telefone);
    const celular = sanitize(values.celular);
    const contatoFone = sanitize(values.contato_fone);
    const complemento = sanitize(values.complemento);
    const municipioIbge = sanitize(values.municipio_ibge);
    const municipioValor = values.municipio.trim();
    const municipioUpper = municipioValor.toUpperCase();
    const ufValor = values.uf.trim().toUpperCase();
    const fornecedorGrupo = sanitize(values.fornecedor_grupo);
    const fornecedorCondicao = sanitize(values.fornecedor_condicao);
    const vendasVendedor = sanitize(values.vendas_vendedor);
    const vendasGrupo = sanitize(values.vendas_grupo);
    const fiscalNatureza = sanitize(values.fiscal_natureza_operacao);
    const fiscalBeneficio = sanitize(values.fiscal_tipo_beneficio);
    const fiscalRegime = sanitize(values.fiscal_regime_declaracao);
    const creditoParceiro = sanitize(values.credito_parceiro);
    const creditoModalidade = sanitize(values.credito_modalidade);
    const creditoMontanteRaw = sanitize(values.credito_montante);
    const creditoValidade = sanitize(values.credito_validade);

    const payload = {
      tipo_pessoa: values.tipo_pessoa,
      natureza: values.natureza,
      documento: documentoLimpo,
      nome_legal: values.nome_legal.trim(),
      ...(nomeFantasia ? { nome_fantasia: nomeFantasia } : {}),
      ...(values.tipo_pessoa === "PJ"
        ? {
            ...(inscricaoEstadual ? { ie: inscricaoEstadual } : {}),
            ...(inscricaoMunicipal ? { im: inscricaoMunicipal } : {}),
            ...(regimeTributario ? { regime_tributario: regimeTributario } : {}),
            ...(suframa ? { suframa } : {})
          }
        : {
            ...(suframa ? { suframa } : {})
          }),
      contato_principal: {
        nome: values.contato_nome.trim(),
        email: values.contato_email.trim(),
        ...(contatoFone ? { fone: contatoFone } : {})
      },
      comunicacao: {
        ...(telefone ? { telefone } : {}),
        ...(celular ? { celular } : {}),
        emails: values.comunicacao_emails.map((email, index) => ({
          endereco: email.endereco.trim(),
          padrao: email.padrao ?? index === 0
        }))
      },
      addresses: [
        {
          tipo: "fiscal",
          cep: onlyDigits(values.cep),
          logradouro: values.logradouro.trim(),
          numero: values.numero.trim(),
          ...(complemento ? { complemento } : {}),
          bairro: values.bairro.trim(),
          municipio_ibge: municipioIbge || municipioValor,
          uf: ufValor,
          municipio: municipioUpper,
          pais: "BR"
        }
      ],
      banks: values.banks.map((bank) => {
        const pix = sanitize(bank.pix);
        return {
          banco: bank.banco.trim(),
          agencia: bank.agencia.trim(),
          conta: bank.conta.trim(),
          ...(pix ? { pix } : {})
        };
      }),
      fornecedor_info: requiresFornecedor
        ? {
            ...(fornecedorGrupo ? { grupo: fornecedorGrupo } : {}),
            ...(fornecedorCondicao ? { condicao_pagamento: fornecedorCondicao } : {})
          }
        : {},
      vendas_info: requiresCliente
        ? {
            ...(vendasVendedor ? { vendedor: vendasVendedor } : {}),
            ...(vendasGrupo ? { grupo_clientes: vendasGrupo } : {})
          }
        : {},
      fiscal_info: {
        ...(fiscalNatureza ? { natureza_operacao: fiscalNatureza } : {}),
        ...(fiscalBeneficio ? { tipo_beneficio_suframa: fiscalBeneficio } : {}),
        ...(fiscalRegime ? { regime_declaracao: fiscalRegime } : {})
      },
      transportadores: (values.transportadores || [])
        .map((item) => item.sap_bp?.trim())
        .filter((sapBp): sapBp is string => Boolean(sapBp))
        .map((sapBp) => ({ sap_bp: sapBp })),
      credito_info: {
        ...(creditoParceiro ? { parceiro: creditoParceiro } : {}),
        ...(creditoModalidade ? { modalidade: creditoModalidade } : {}),
        ...(creditoMontanteRaw
          ? {
              montante: Number(creditoMontanteRaw.replace(/[^0-9.,-]/g, "").replace(",", "."))
            }
          : {}),
        ...(creditoValidade ? { validade: creditoValidade } : {})
      },
      sap_segments: []
    };

    try {
      await axios.post(`${process.env.NEXT_PUBLIC_API_URL}/partners`, payload, {
        headers: { Authorization: `Bearer ${token}` }
      });
      router.push("/partners");
    } catch (error: any) {
      if (error?.response?.status === 401) {
        localStorage.removeItem("mdmToken");
        router.replace("/login");
        return;
      }
      const message = error?.response?.data?.message;
      setSubmitError(typeof message === "string" ? message : "Não foi possível salvar o parceiro.");
    }
  };

  const renderError = (fieldPath: keyof FormValues | string) => {
    const segments = fieldPath.split('.') as any;
    let current: any = errors;
    for (const segment of segments) {
      if (!current) break;
      current = current[segment];
    }
    if (!current) return null;
    const message = current?.message || current?.root?.message;
    if (!message) return null;
    return <p className="text-sm text-red-600">{message}</p>;
  };

  return (
    <main className="p-6">
      <div className="mx-auto w-full max-w-6xl space-y-6">
        <header className="space-y-1">
          <h1 className="text-2xl font-semibold text-zinc-900">Novo Parceiro</h1>
          <p className="text-sm text-zinc-500">Preencha todas as informações necessárias para integrar o parceiro ao SAP.</p>
        </header>

<<<<<<< HEAD
        <form
          onSubmit={handleSubmit(onSubmit)}
          className="grid gap-6 lg:grid-cols-[minmax(0,260px),1fr] lg:items-start"
        >
          <aside className="lg:sticky lg:top-6">
            <nav
              aria-label="Etapas do cadastro"
              className="rounded-2xl border border-zinc-200 bg-white p-4 shadow-sm lg:border-none lg:bg-transparent lg:p-0 lg:shadow-none"
            >
              <ol className="flex gap-4 overflow-x-auto lg:flex-col lg:gap-6 lg:overflow-visible">
                {timelineSteps.map((step, index) => {
                  const isActive = activeStepId === step.id;
                  const isCompleted = step.completed;
                  const indicatorClass = isCompleted
                    ? "border-emerald-500 bg-emerald-500 text-white"
                    : isActive
                    ? "border-zinc-900 text-zinc-900"
                    : "border-zinc-300 bg-white text-zinc-400";
                  const labelClass = isCompleted
                    ? "text-emerald-700"
                    : isActive
                    ? "text-zinc-900"
                    : "text-zinc-600";

                  return (
                    <li key={step.id} className="flex-shrink-0 lg:flex-shrink">
                      <a
                        href={`#${step.id}`}
                        aria-label={`Etapa ${index + 1}: ${step.label}`}
                        aria-current={isActive ? "step" : undefined}
                        className={`flex min-w-[160px] items-center gap-3 rounded-xl border border-transparent px-3 py-2 text-left transition-colors focus-visible:outline-none focus-visible:ring-2 focus-visible:ring-zinc-400 lg:w-full lg:min-w-0 lg:rounded-lg ${
                          isActive ? "bg-white shadow-sm lg:bg-zinc-50" : "hover:bg-white/70"
                        }`}
                      >
                        <span
                          className={`flex h-6 w-6 items-center justify-center rounded-full border text-xs font-semibold ${indicatorClass}`}
                          aria-hidden="true"
                        >
                          {isCompleted ? (
                            <svg className="h-3 w-3" viewBox="0 0 20 20" fill="none" aria-hidden="true">
                              <path
                                d="M5 10.5l3 3 7-7"
                                stroke="currentColor"
                                strokeWidth="1.5"
                                strokeLinecap="round"
                                strokeLinejoin="round"
                              />
                            </svg>
                          ) : (
                            index + 1
                          )}
                        </span>
                        <span className="flex flex-col">
                          <span className={`text-sm font-medium ${labelClass}`}>{step.label}</span>
                          {step.description && (
                            <span className="text-xs text-zinc-500">{step.description}</span>
                          )}
                        </span>
                      </a>
                    </li>
                  );
                })}
              </ol>
            </nav>
          </aside>

          <div className="space-y-6">
            <section id="classificacao" className="rounded-2xl border border-zinc-200 bg-white p-5 shadow-sm">
              <h2 className="text-sm font-semibold uppercase tracking-wider text-zinc-500">Classificação</h2>
              <div className="mt-4 grid gap-4 md:grid-cols-2">
                <div>
                  <label className="mb-1 block text-xs font-medium uppercase text-zinc-500">Tipo de pessoa</label>
                  <select {...register("tipo_pessoa")} className="w-full rounded-lg border border-zinc-200 px-3 py-2 text-sm">
                    <option value="PJ">Pessoa Jurídica</option>
                    <option value="PF">Pessoa Física</option>
                  </select>
                </div>
                <div>
                  <label className="mb-1 block text-xs font-medium uppercase text-zinc-500">Natureza</label>
                  <select {...register("natureza")} className="w-full rounded-lg border border-zinc-200 px-3 py-2 text-sm">
                    <option value="cliente">Cliente</option>
                    <option value="fornecedor">Fornecedor</option>
                    <option value="ambos">Ambos</option>
                  </select>
=======
        <form onSubmit={handleSubmit(onSubmit)} className="space-y-6">
          <section className="rounded-2xl border border-zinc-200 bg-white p-5 shadow-sm">
            <h2 className="text-sm font-semibold uppercase tracking-wider text-zinc-500">Classificação</h2>
            <div className="mt-4 grid gap-4 md:grid-cols-2">
              <div>
                <label className="mb-1 block text-xs font-medium uppercase text-zinc-500">Tipo de pessoa</label>
                <select {...register("tipo_pessoa")} className="w-full rounded-lg border border-zinc-200 px-3 py-2 text-sm">
                  <option value="PJ">Pessoa Jurídica</option>
                  <option value="PF">Pessoa Física</option>
                </select>
              </div>
              <div>
                <label className="mb-1 block text-xs font-medium uppercase text-zinc-500">Natureza</label>
                <select {...register("natureza")} className="w-full rounded-lg border border-zinc-200 px-3 py-2 text-sm">
                  <option value="cliente">Cliente</option>
                  <option value="fornecedor">Fornecedor</option>
                  <option value="ambos">Ambos</option>
                </select>
              </div>
            </div>
          </section>

          <section className="rounded-2xl border border-zinc-200 bg-white p-5 shadow-sm">
            <h2 className="text-sm font-semibold uppercase tracking-wider text-zinc-500">Identificação</h2>
            <div className={`mt-4 grid gap-4 ${isPessoaJuridica ? 'md:grid-cols-3' : 'md:grid-cols-2'}`}>
              <div className="md:col-span-2">
                <label className="mb-1 block text-xs font-medium uppercase text-zinc-500">
                  {isPessoaJuridica ? "CNPJ" : "CPF"}
                </label>
                <div className="flex gap-2">
                  <input
                    {...register("documento")}
                    placeholder={isPessoaJuridica ? "00.000.000/0000-00" : "000.000.000-00"}
                    className="flex-1 rounded-lg border border-zinc-200 px-3 py-2 text-sm"
                  />
                  <button
                    type="button"
                    onClick={handleLookupDocumento}
                    disabled={docLoading}
                    className="rounded-lg border border-zinc-200 px-3 py-2 text-sm font-medium text-zinc-600 transition-colors disabled:cursor-not-allowed disabled:opacity-60 hover:border-zinc-300 hover:bg-zinc-50"
                  >
                    {docLoading ? "Buscando..." : `Buscar ${tipoPessoa === "PJ" ? 'CNPJ' : 'CPF'}`}
                  </button>
>>>>>>> 188c22c9
                </div>
              </div>
<<<<<<< HEAD
            </section>

            <section id="identificacao" className="rounded-2xl border border-zinc-200 bg-white p-5 shadow-sm">
              <h2 className="text-sm font-semibold uppercase tracking-wider text-zinc-500">Identificação</h2>
              <div className="mt-4 grid gap-4 md:grid-cols-3">
                <div className="md:col-span-2">
                  <label className="mb-1 block text-xs font-medium uppercase text-zinc-500">Documento</label>
                  <div className="flex gap-2">
                    <input
                      {...register("documento")}
                      placeholder={tipoPessoa === "PJ" ? "CNPJ" : "CPF"}
                      className="flex-1 rounded-lg border border-zinc-200 px-3 py-2 text-sm"
                    />
                    <button
                      type="button"
                      onClick={handleLookupDocumento}
                      disabled={docLoading}
                      className="rounded-lg border border-zinc-200 px-3 py-2 text-sm font-medium text-zinc-600 transition-colors disabled:cursor-not-allowed disabled:opacity-60 hover:border-zinc-300 hover:bg-zinc-50"
                    >
                      {docLoading ? "Buscando..." : `Buscar ${tipoPessoa === "PJ" ? 'CNPJ' : 'CPF'}`}
                    </button>
                  </div>
                  {renderError("documento")}
                  {docError && <p className="mt-1 text-sm text-red-600">{docError}</p>}
                </div>
                <div>
                  <label className="mb-1 block text-xs font-medium uppercase text-zinc-500">Inscrição Estadual</label>
                  <input {...register("ie")} className="w-full rounded-lg border border-zinc-200 px-3 py-2 text-sm" placeholder="Opcional" />
                </div>
              </div>
              <div className="mt-4 grid gap-4 md:grid-cols-2">
                <div>
                  <label className="mb-1 block text-xs font-medium uppercase text-zinc-500">Nome legal</label>
                  <input {...register("nome_legal")} className="w-full rounded-lg border border-zinc-200 px-3 py-2 text-sm" placeholder="Razão social / Nome completo" />
                  {renderError("nome_legal")}
                </div>
                <div>
                  <label className="mb-1 block text-xs font-medium uppercase text-zinc-500">Nome fantasia</label>
                  <input {...register("nome_fantasia")} className="w-full rounded-lg border border-zinc-200 px-3 py-2 text-sm" placeholder="Opcional" />
                </div>
              </div>
              <div className="mt-4 grid gap-4 md:grid-cols-3">
                <div>
                  <label className="mb-1 block text-xs font-medium uppercase text-zinc-500">Inscrição Municipal</label>
                  <input {...register("im")} className="w-full rounded-lg border border-zinc-200 px-3 py-2 text-sm" placeholder="Opcional" />
                </div>
                <div>
                  <label className="mb-1 block text-xs font-medium uppercase text-zinc-500">SUFRAMA</label>
                  <input {...register("suframa")} className="w-full rounded-lg border border-zinc-200 px-3 py-2 text-sm" placeholder="Opcional" />
                </div>
                <div>
                  <label className="mb-1 block text-xs font-medium uppercase text-zinc-500">Regime tributário</label>
                  <input {...register("regime_tributario")} className="w-full rounded-lg border border-zinc-200 px-3 py-2 text-sm" placeholder="Simples, Lucro Presumido..." />
                </div>
              </div>
            </section>

            <section id="endereco" className="rounded-2xl border border-zinc-200 bg-white p-5 shadow-sm">
              <h2 className="text-sm font-semibold uppercase tracking-wider text-zinc-500">Endereço</h2>
              <div className="mt-4 grid gap-4 md:grid-cols-6">
                <div className="md:col-span-2">
                  <label className="mb-1 block text-xs font-medium uppercase text-zinc-500">CEP</label>
                  <input {...register("cep")} className="w-full rounded-lg border border-zinc-200 px-3 py-2 text-sm" placeholder="00000-000" />
                  {renderError("cep")}
                </div>
                <div className="md:col-span-4">
                  <label className="mb-1 block text-xs font-medium uppercase text-zinc-500">Logradouro</label>
                  <input {...register("logradouro")} className="w-full rounded-lg border border-zinc-200 px-3 py-2 text-sm" placeholder="Rua, avenida..." />
                  {renderError("logradouro")}
                </div>
              </div>
              <div className="mt-4 grid gap-4 md:grid-cols-4">
                <div>
                  <label className="mb-1 block text-xs font-medium uppercase text-zinc-500">Número</label>
                  <input {...register("numero")} className="w-full rounded-lg border border-zinc-200 px-3 py-2 text-sm" placeholder="Nº" />
                  {renderError("numero")}
                </div>
                <div>
                  <label className="mb-1 block text-xs font-medium uppercase text-zinc-500">Complemento</label>
                  <input {...register("complemento")} className="w-full rounded-lg border border-zinc-200 px-3 py-2 text-sm" placeholder="Opcional" />
                </div>
                <div>
                  <label className="mb-1 block text-xs font-medium uppercase text-zinc-500">Bairro</label>
                  <input {...register("bairro")} className="w-full rounded-lg border border-zinc-200 px-3 py-2 text-sm" />
                  {renderError("bairro")}
                </div>
                <div>
                  <label className="mb-1 block text-xs font-medium uppercase text-zinc-500">UF</label>
                  <input {...register("uf")} className="w-full rounded-lg border border-zinc-200 px-3 py-2 text-sm uppercase" placeholder="UF" />
                  {renderError("uf")}
                </div>
              </div>
              <div className="mt-4 grid gap-4 md:grid-cols-3">
                <div>
                  <label className="mb-1 block text-xs font-medium uppercase text-zinc-500">Município</label>
                  <input {...register("municipio")} className="w-full rounded-lg border border-zinc-200 px-3 py-2 text-sm" />
                  {renderError("municipio")}
                </div>
                <div>
                  <label className="mb-1 block text-xs font-medium uppercase text-zinc-500">Código IBGE</label>
                  <input {...register("municipio_ibge")} className="w-full rounded-lg border border-zinc-200 px-3 py-2 text-sm" placeholder="Opcional" />
                  {renderError("municipio_ibge")}
                </div>
              </div>
            </section>
=======
              {isPessoaJuridica && (
                <div>
                  <label className="mb-1 block text-xs font-medium uppercase text-zinc-500">Inscrição Estadual</label>
                  <input
                    {...register("ie")}
                    className="w-full rounded-lg border border-zinc-200 px-3 py-2 text-sm"
                    placeholder="Isento, se aplicável"
                  />
                  {renderError("ie")}
                </div>
              )}
            </div>
            <div className="mt-4 grid gap-4 md:grid-cols-2">
              <div>
                <label className="mb-1 block text-xs font-medium uppercase text-zinc-500">
                  {isPessoaJuridica ? "Razão social" : "Nome completo"}
                </label>
                <input
                  {...register("nome_legal")}
                  className="w-full rounded-lg border border-zinc-200 px-3 py-2 text-sm"
                  placeholder={isPessoaJuridica ? "Digite a razão social" : "Digite o nome completo"}
                />
                {renderError("nome_legal")}
              </div>
              <div>
                <label className="mb-1 block text-xs font-medium uppercase text-zinc-500">
                  {isPessoaJuridica ? "Nome fantasia" : "Nome social"}
                </label>
                <input
                  {...register("nome_fantasia")}
                  className="w-full rounded-lg border border-zinc-200 px-3 py-2 text-sm"
                  placeholder={isPessoaJuridica ? "Nome fantasia (opcional)" : "Como prefere ser chamado (opcional)"}
                />
              </div>
            </div>
            <div className={`mt-4 grid gap-4 ${isPessoaJuridica ? 'md:grid-cols-3' : 'md:grid-cols-2'}`}>
              {isPessoaJuridica && (
                <div>
                  <label className="mb-1 block text-xs font-medium uppercase text-zinc-500">Inscrição Municipal</label>
                  <input
                    {...register("im")}
                    className="w-full rounded-lg border border-zinc-200 px-3 py-2 text-sm"
                    placeholder="Opcional"
                  />
                </div>
              )}
              <div className={isPessoaJuridica ? "" : "md:col-span-2"}>
                <label className="mb-1 block text-xs font-medium uppercase text-zinc-500">SUFRAMA</label>
                <input
                  {...register("suframa")}
                  className="w-full rounded-lg border border-zinc-200 px-3 py-2 text-sm"
                  placeholder="Opcional"
                />
              </div>
              {isPessoaJuridica && (
                <div>
                  <label className="mb-1 block text-xs font-medium uppercase text-zinc-500">Regime tributário</label>
                  <input
                    {...register("regime_tributario")}
                    className="w-full rounded-lg border border-zinc-200 px-3 py-2 text-sm"
                    placeholder="Simples, Lucro Presumido..."
                  />
                </div>
              )}
            </div>
          </section>
>>>>>>> 188c22c9

            <section id="contato" className="rounded-2xl border border-zinc-200 bg-white p-5 shadow-sm">
              <h2 className="text-sm font-semibold uppercase tracking-wider text-zinc-500">Contato</h2>
              <div className="mt-4 grid gap-4 md:grid-cols-2">
                <div>
                  <label className="mb-1 block text-xs font-medium uppercase text-zinc-500">Responsável</label>
                  <input {...register("contato_nome")} className="w-full rounded-lg border border-zinc-200 px-3 py-2 text-sm" placeholder="Nome completo" />
                  {renderError("contato_nome")}
                </div>
                <div>
                  <label className="mb-1 block text-xs font-medium uppercase text-zinc-500">Email do responsável</label>
                  <input {...register("contato_email")} className="w-full rounded-lg border border-zinc-200 px-3 py-2 text-sm" placeholder="responsavel@empresa.com" />
                  {renderError("contato_email")}
                </div>
              </div>
              <div className="mt-4 grid gap-4 md:grid-cols-3">
                <div>
                  <label className="mb-1 block text-xs font-medium uppercase text-zinc-500">Telefone do responsável</label>
                  <input {...register("contato_fone")} className="w-full rounded-lg border border-zinc-200 px-3 py-2 text-sm" placeholder="(00) 0000-0000" />
                </div>
                <div>
                  <label className="mb-1 block text-xs font-medium uppercase text-zinc-500">Telefone geral</label>
                  <input {...register("telefone")} className="w-full rounded-lg border border-zinc-200 px-3 py-2 text-sm" placeholder="(00) 0000-0000" />
                </div>
                <div>
                  <label className="mb-1 block text-xs font-medium uppercase text-zinc-500">Celular</label>
                  <input {...register("celular")} className="w-full rounded-lg border border-zinc-200 px-3 py-2 text-sm" placeholder="(00) 00000-0000" />
                </div>
              </div>
              <div className="mt-6">
                <div className="flex items-center justify-between">
                  <span className="text-xs font-semibold uppercase tracking-wider text-zinc-500">Emails</span>
                  <button
                    type="button"
                    onClick={() => appendEmail({ endereco: "", padrao: emailFields.length === 0 })}
                    className="text-sm font-medium text-zinc-600 hover:text-zinc-900"
                  >
                    Adicionar email
                  </button>
                </div>
                <div className="mt-3 space-y-2">
                  {emailFields.map((field, index) => (
                    <div key={field.id} className="grid gap-3 md:grid-cols-12 md:items-center">
                      <div className="md:col-span-6">
                        <input
                          {...register(`comunicacao_emails.${index}.endereco` as const)}
                          className="w-full rounded-lg border border-zinc-200 px-3 py-2 text-sm"
                          placeholder="email@empresa.com"
                        />
                        {renderError(`comunicacao_emails.${index}.endereco`)}
                      </div>
                      <div className="md:col-span-3 flex items-center gap-2">
                        <input
                          type="checkbox"
                          {...register(`comunicacao_emails.${index}.padrao` as const)}
                          className="h-4 w-4 rounded border border-zinc-300"
                        />
                        <span className="text-sm text-zinc-600">Email padrão</span>
                      </div>
                      <div className="md:col-span-3 flex justify-end">
                        <button
                          type="button"
                          onClick={() => removeEmail(index)}
                          className="rounded-lg border border-zinc-200 px-3 py-2 text-sm text-zinc-500 hover:bg-zinc-50"
                          disabled={emailFields.length === 1}
                        >
                          Remover
                        </button>
                      </div>
                    </div>
                  ))}
                </div>
              </div>
            </section>

            <section id="financeiro" className="rounded-2xl border border-zinc-200 bg-white p-5 shadow-sm">
              <div className="flex items-center justify-between">
                <h2 className="text-sm font-semibold uppercase tracking-wider text-zinc-500">Dados bancários</h2>
                <button
                  type="button"
                  onClick={() => appendBank({ banco: "", agencia: "", conta: "", pix: "" })}
                  className="text-sm font-medium text-zinc-600 hover:text-zinc-900"
                >
                  Adicionar conta
                </button>
              </div>
              <p className="mt-2 text-xs text-zinc-500">Conta bancária deve estar em nome da empresa ou pessoa física cadastrada.</p>
              <div className="mt-3 space-y-3">
                {bankFields.map((field, index) => (
                  <div key={field.id} className="rounded-xl border border-zinc-200 p-4">
                    <div className="grid gap-4 md:grid-cols-4">
                      <div>
                        <label className="mb-1 block text-xs font-medium uppercase text-zinc-500">Banco</label>
                        <input {...register(`banks.${index}.banco` as const)} className="w-full rounded-lg border border-zinc-200 px-3 py-2 text-sm" />
                        {renderError(`banks.${index}.banco`)}
                      </div>
                      <div>
                        <label className="mb-1 block text-xs font-medium uppercase text-zinc-500">Agência</label>
                        <input {...register(`banks.${index}.agencia` as const)} className="w-full rounded-lg border border-zinc-200 px-3 py-2 text-sm" />
                        {renderError(`banks.${index}.agencia`)}
                      </div>
                      <div>
                        <label className="mb-1 block text-xs font-medium uppercase text-zinc-500">Conta</label>
                        <input {...register(`banks.${index}.conta` as const)} className="w-full rounded-lg border border-zinc-200 px-3 py-2 text-sm" />
                        {renderError(`banks.${index}.conta`)}
                      </div>
                      <div>
                        <label className="mb-1 block text-xs font-medium uppercase text-zinc-500">Chave PIX</label>
                        <input {...register(`banks.${index}.pix` as const)} className="w-full rounded-lg border border-zinc-200 px-3 py-2 text-sm" placeholder="Opcional" />
                      </div>
                    </div>
                    <div className="mt-3 flex justify-end">
                      <button
                        type="button"
                        onClick={() => removeBank(index)}
                        className="rounded-lg border border-zinc-200 px-3 py-2 text-sm text-zinc-500 hover:bg-zinc-50"
                        disabled={bankFields.length === 1}
                      >
                        Remover conta
                      </button>
                    </div>
                  </div>
                ))}
              </div>
            </section>

            {requiresFornecedor && (
              <section id="fornecedor" className="rounded-2xl border border-zinc-200 bg-white p-5 shadow-sm">
                <h2 className="text-sm font-semibold uppercase tracking-wider text-zinc-500">Informações de fornecimento</h2>
                <div className="mt-4 grid gap-4 md:grid-cols-2">
                  <div>
                    <label className="mb-1 block text-xs font-medium uppercase text-zinc-500">Grupo de fornecedores</label>
                    <input {...register("fornecedor_grupo")} className="w-full rounded-lg border border-zinc-200 px-3 py-2 text-sm" />
                  </div>
                  <div>
                    <label className="mb-1 block text-xs font-medium uppercase text-zinc-500">Condição de pagamento padrão</label>
                    <input {...register("fornecedor_condicao")} className="w-full rounded-lg border border-zinc-200 px-3 py-2 text-sm" />
                  </div>
                </div>
              </section>
            )}

            {requiresCliente && (
              <section id="vendas" className="rounded-2xl border border-zinc-200 bg-white p-5 shadow-sm">
                <h2 className="text-sm font-semibold uppercase tracking-wider text-zinc-500">Informações de vendas</h2>
                <div className="mt-4 grid gap-4 md:grid-cols-2">
                  <div>
                    <label className="mb-1 block text-xs font-medium uppercase text-zinc-500">Vendedor responsável</label>
                    <input {...register("vendas_vendedor")} className="w-full rounded-lg border border-zinc-200 px-3 py-2 text-sm" />
                  </div>
                  <div>
                    <label className="mb-1 block text-xs font-medium uppercase text-zinc-500">Grupo de clientes</label>
                    <input {...register("vendas_grupo")} className="w-full rounded-lg border border-zinc-200 px-3 py-2 text-sm" />
                  </div>
                </div>
              </section>
            )}

            <section id="fiscal" className="rounded-2xl border border-zinc-200 bg-white p-5 shadow-sm">
              <h2 className="text-sm font-semibold uppercase tracking-wider text-zinc-500">Informações fiscais</h2>
              <div className="mt-4 grid gap-4 md:grid-cols-3">
                <div>
                  <label className="mb-1 block text-xs font-medium uppercase text-zinc-500">Natureza da operação</label>
                  <select {...register("fiscal_natureza_operacao")} className="w-full rounded-lg border border-zinc-200 px-3 py-2 text-sm">
                    <option value="">Selecione</option>
                    <option value="comercializacao">Comercialização</option>
                    <option value="consumo">Consumo</option>
                  </select>
                </div>
                <div>
                  <label className="mb-1 block text-xs font-medium uppercase text-zinc-500">Benefício SUFRAMA</label>
                  <input {...register("fiscal_tipo_beneficio")} className="w-full rounded-lg border border-zinc-200 px-3 py-2 text-sm" placeholder="Opcional" />
                </div>
                <div>
                  <label className="mb-1 block text-xs font-medium uppercase text-zinc-500">Regime de declaração</label>
                  <input {...register("fiscal_regime_declaracao")} className="w-full rounded-lg border border-zinc-200 px-3 py-2 text-sm" placeholder="EFD, Simples, etc." />
                </div>
              </div>
            </section>

            <section id="transporte" className="rounded-2xl border border-zinc-200 bg-white p-5 shadow-sm">
              <div className="flex items-center justify-between">
                <h2 className="text-sm font-semibold uppercase tracking-wider text-zinc-500">Informações de transporte</h2>
                <button
                  type="button"
                  onClick={() => appendTransport({ sap_bp: "" })}
                  className="text-sm font-medium text-zinc-600 hover:text-zinc-900"
                >
                  Adicionar BP transportador
                </button>
              </div>
              <div className="mt-4 space-y-2">
                {transportFields.length ? (
                  transportFields.map((field, index) => (
                    <div key={field.id} className="flex items-center gap-3">
                      <input
                        {...register(`transportadores.${index}.sap_bp` as const)}
                        className="flex-1 rounded-lg border border-zinc-200 px-3 py-2 text-sm"
                        placeholder="BP SAP transportador"
                      />
                      <button
                        type="button"
                        onClick={() => removeTransport(index)}
                        className="rounded-lg border border-zinc-200 px-3 py-2 text-sm text-zinc-500 hover:bg-zinc-50"
                      >
                        Remover
                      </button>
                    </div>
                  ))
                ) : (
                  <p className="text-sm text-zinc-500">Nenhum transportador adicionado.</p>
                )}
              </div>
            </section>

            <section id="credito" className="rounded-2xl border border-zinc-200 bg-white p-5 shadow-sm">
              <h2 className="text-sm font-semibold uppercase tracking-wider text-zinc-500">Informações de crédito</h2>
              <div className="mt-4 grid gap-4 md:grid-cols-2">
                <div>
                  <label className="mb-1 block text-xs font-medium uppercase text-zinc-500">Parceiro de crédito</label>
                  <input {...register("credito_parceiro")} className="w-full rounded-lg border border-zinc-200 px-3 py-2 text-sm" placeholder="Inferior / Dinâmica" />
                </div>
                <div>
                  <label className="mb-1 block text-xs font-medium uppercase text-zinc-500">Modalidade</label>
                  <input {...register("credito_modalidade")} className="w-full rounded-lg border border-zinc-200 px-3 py-2 text-sm" placeholder="Inferior ou Dinâmica" />
                </div>
              </div>
              <div className="mt-4 grid gap-4 md:grid-cols-2">
                <div>
                  <label className="mb-1 block text-xs font-medium uppercase text-zinc-500">Montante aprovado</label>
                  <input {...register("credito_montante")} className="w-full rounded-lg border border-zinc-200 px-3 py-2 text-sm" placeholder="Ex.: 50000" />
                </div>
                <div>
                  <label className="mb-1 block text-xs font-medium uppercase text-zinc-500">Validade</label>
                  <input type="date" {...register("credito_validade")} className="w-full rounded-lg border border-zinc-200 px-3 py-2 text-sm" />
                </div>
              </div>
            </section>

            {submitError && <div className="rounded-lg border border-red-200 bg-red-50 px-4 py-3 text-sm text-red-700">{submitError}</div>}

            <div className="flex justify-end gap-3">
              <button
                type="button"
                onClick={() => router.back()}
                className="rounded-lg border border-zinc-200 px-4 py-2 text-sm font-medium text-zinc-600 transition-colors hover:border-zinc-300 hover:bg-zinc-50"
              >
                Cancelar
              </button>
              <button
                type="submit"
                disabled={isSubmitting}
                className="rounded-lg bg-zinc-900 px-4 py-2 text-sm font-semibold text-white transition-opacity disabled:opacity-60"
              >
                {isSubmitting ? "Salvando..." : "Salvar parceiro"}
              </button>
            </div>
          </div>
        </form>
      </div>
    </main>
  );
}<|MERGE_RESOLUTION|>--- conflicted
+++ resolved
@@ -160,7 +160,6 @@
 
   const natureza = watch("natureza");
   const tipoPessoa = watch("tipo_pessoa");
-<<<<<<< HEAD
   const formValues = watch();
 
   const natureLabels: Record<FormValues["natureza"], string> = {
@@ -339,9 +338,6 @@
     () => timelineSteps.find((step) => !step.completed)?.id ?? timelineSteps[timelineSteps.length - 1]?.id,
     [timelineSteps]
   );
-=======
-  const isPessoaJuridica = tipoPessoa === "PJ";
->>>>>>> 188c22c9
 
   const {
     fields: emailFields,
@@ -610,7 +606,6 @@
           <p className="text-sm text-zinc-500">Preencha todas as informações necessárias para integrar o parceiro ao SAP.</p>
         </header>
 
-<<<<<<< HEAD
         <form
           onSubmit={handleSubmit(onSubmit)}
           className="grid gap-6 lg:grid-cols-[minmax(0,260px),1fr] lg:items-start"
@@ -695,54 +690,8 @@
                     <option value="fornecedor">Fornecedor</option>
                     <option value="ambos">Ambos</option>
                   </select>
-=======
-        <form onSubmit={handleSubmit(onSubmit)} className="space-y-6">
-          <section className="rounded-2xl border border-zinc-200 bg-white p-5 shadow-sm">
-            <h2 className="text-sm font-semibold uppercase tracking-wider text-zinc-500">Classificação</h2>
-            <div className="mt-4 grid gap-4 md:grid-cols-2">
-              <div>
-                <label className="mb-1 block text-xs font-medium uppercase text-zinc-500">Tipo de pessoa</label>
-                <select {...register("tipo_pessoa")} className="w-full rounded-lg border border-zinc-200 px-3 py-2 text-sm">
-                  <option value="PJ">Pessoa Jurídica</option>
-                  <option value="PF">Pessoa Física</option>
-                </select>
-              </div>
-              <div>
-                <label className="mb-1 block text-xs font-medium uppercase text-zinc-500">Natureza</label>
-                <select {...register("natureza")} className="w-full rounded-lg border border-zinc-200 px-3 py-2 text-sm">
-                  <option value="cliente">Cliente</option>
-                  <option value="fornecedor">Fornecedor</option>
-                  <option value="ambos">Ambos</option>
-                </select>
-              </div>
-            </div>
-          </section>
-
-          <section className="rounded-2xl border border-zinc-200 bg-white p-5 shadow-sm">
-            <h2 className="text-sm font-semibold uppercase tracking-wider text-zinc-500">Identificação</h2>
-            <div className={`mt-4 grid gap-4 ${isPessoaJuridica ? 'md:grid-cols-3' : 'md:grid-cols-2'}`}>
-              <div className="md:col-span-2">
-                <label className="mb-1 block text-xs font-medium uppercase text-zinc-500">
-                  {isPessoaJuridica ? "CNPJ" : "CPF"}
-                </label>
-                <div className="flex gap-2">
-                  <input
-                    {...register("documento")}
-                    placeholder={isPessoaJuridica ? "00.000.000/0000-00" : "000.000.000-00"}
-                    className="flex-1 rounded-lg border border-zinc-200 px-3 py-2 text-sm"
-                  />
-                  <button
-                    type="button"
-                    onClick={handleLookupDocumento}
-                    disabled={docLoading}
-                    className="rounded-lg border border-zinc-200 px-3 py-2 text-sm font-medium text-zinc-600 transition-colors disabled:cursor-not-allowed disabled:opacity-60 hover:border-zinc-300 hover:bg-zinc-50"
-                  >
-                    {docLoading ? "Buscando..." : `Buscar ${tipoPessoa === "PJ" ? 'CNPJ' : 'CPF'}`}
-                  </button>
->>>>>>> 188c22c9
-                </div>
-              </div>
-<<<<<<< HEAD
+                </div>
+              </div>
             </section>
 
             <section id="identificacao" className="rounded-2xl border border-zinc-200 bg-white p-5 shadow-sm">
@@ -848,74 +797,6 @@
                 </div>
               </div>
             </section>
-=======
-              {isPessoaJuridica && (
-                <div>
-                  <label className="mb-1 block text-xs font-medium uppercase text-zinc-500">Inscrição Estadual</label>
-                  <input
-                    {...register("ie")}
-                    className="w-full rounded-lg border border-zinc-200 px-3 py-2 text-sm"
-                    placeholder="Isento, se aplicável"
-                  />
-                  {renderError("ie")}
-                </div>
-              )}
-            </div>
-            <div className="mt-4 grid gap-4 md:grid-cols-2">
-              <div>
-                <label className="mb-1 block text-xs font-medium uppercase text-zinc-500">
-                  {isPessoaJuridica ? "Razão social" : "Nome completo"}
-                </label>
-                <input
-                  {...register("nome_legal")}
-                  className="w-full rounded-lg border border-zinc-200 px-3 py-2 text-sm"
-                  placeholder={isPessoaJuridica ? "Digite a razão social" : "Digite o nome completo"}
-                />
-                {renderError("nome_legal")}
-              </div>
-              <div>
-                <label className="mb-1 block text-xs font-medium uppercase text-zinc-500">
-                  {isPessoaJuridica ? "Nome fantasia" : "Nome social"}
-                </label>
-                <input
-                  {...register("nome_fantasia")}
-                  className="w-full rounded-lg border border-zinc-200 px-3 py-2 text-sm"
-                  placeholder={isPessoaJuridica ? "Nome fantasia (opcional)" : "Como prefere ser chamado (opcional)"}
-                />
-              </div>
-            </div>
-            <div className={`mt-4 grid gap-4 ${isPessoaJuridica ? 'md:grid-cols-3' : 'md:grid-cols-2'}`}>
-              {isPessoaJuridica && (
-                <div>
-                  <label className="mb-1 block text-xs font-medium uppercase text-zinc-500">Inscrição Municipal</label>
-                  <input
-                    {...register("im")}
-                    className="w-full rounded-lg border border-zinc-200 px-3 py-2 text-sm"
-                    placeholder="Opcional"
-                  />
-                </div>
-              )}
-              <div className={isPessoaJuridica ? "" : "md:col-span-2"}>
-                <label className="mb-1 block text-xs font-medium uppercase text-zinc-500">SUFRAMA</label>
-                <input
-                  {...register("suframa")}
-                  className="w-full rounded-lg border border-zinc-200 px-3 py-2 text-sm"
-                  placeholder="Opcional"
-                />
-              </div>
-              {isPessoaJuridica && (
-                <div>
-                  <label className="mb-1 block text-xs font-medium uppercase text-zinc-500">Regime tributário</label>
-                  <input
-                    {...register("regime_tributario")}
-                    className="w-full rounded-lg border border-zinc-200 px-3 py-2 text-sm"
-                    placeholder="Simples, Lucro Presumido..."
-                  />
-                </div>
-              )}
-            </div>
-          </section>
->>>>>>> 188c22c9
 
             <section id="contato" className="rounded-2xl border border-zinc-200 bg-white p-5 shadow-sm">
               <h2 className="text-sm font-semibold uppercase tracking-wider text-zinc-500">Contato</h2>
