--- conflicted
+++ resolved
@@ -3,17 +3,14 @@
 import Link from "next/link";
 import { useParams, useRouter } from "next/navigation";
 import axios from "axios";
-<<<<<<< HEAD
 import type {
   Partner,
   PartnerApprovalHistoryEntry,
   PartnerApprovalStage,
   PartnerAuditLog,
-  PartnerAuditDifference
+  PartnerAuditDifference,
+  SapIntegrationSegmentState
 } from "@mdm/types";
-=======
-import type { Partner, PartnerApprovalHistoryEntry, PartnerApprovalStage, SapIntegrationSegmentState } from "@mdm/types";
->>>>>>> dad467eb
 import { ChangeRequestPayload } from "@mdm/types";
 import { mapSapSegments, SAP_SEGMENT_LABELS, SAP_STATUS_LABELS, summarizeSapOverall, shouldAllowSapRetry, SapOverallTone } from "../sap-integration-helpers";
 import { getStoredUser, storeUser, StoredUser } from "../../../../lib/auth";
